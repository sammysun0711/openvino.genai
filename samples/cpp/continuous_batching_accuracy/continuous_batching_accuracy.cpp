// Copyright (C) 2023-2024 Intel Corporation
// SPDX-License-Identifier: Apache-2.0

#include <openvino/openvino.hpp>
#include <cxxopts.hpp>

#include "openvino/genai/continuous_batching_pipeline.hpp"

void print_generation_result(const ov::genai::GenerationResult& generation_result) {
    for (size_t output_id = 0; output_id < generation_result.m_generation_ids.size(); ++output_id) {
        std::cout << "Answer " << output_id << " (" << generation_result.m_scores[output_id] << ") : " << generation_result.m_generation_ids[output_id] << std::endl;
    }
}

int main(int argc, char* argv[]) try {
    // Command line options

    cxxopts::Options options("accuracy_sample", "Help command");

    options.add_options()
    ("n,num_prompts", "A number of prompts", cxxopts::value<size_t>()->default_value("1"))
    ("dynamic_split_fuse", "Whether to use dynamic split-fuse or vLLM scheduling", cxxopts::value<bool>()->default_value("false"))
    ("m,model", "Path to model and tokenizers base directory", cxxopts::value<std::string>()->default_value("."))
    ("d,device", "Target device to run the model", cxxopts::value<std::string>()->default_value("CPU"))
    ("use_prefix", "Whether to use a prefix or not", cxxopts::value<bool>()->default_value("false"))
    ("h,help", "Print usage");

    cxxopts::ParseResult result;
    try {
        result = options.parse(argc, argv);
    } catch (const cxxopts::exceptions::exception& e) {
        std::cout << e.what() << "\n\n";
        std::cout << options.help() << std::endl;
        return EXIT_FAILURE;
    }

    if (result.count("help")) {
        std::cout << options.help() << std::endl;
        return EXIT_SUCCESS;
    }

    const size_t num_prompts = result["num_prompts"].as<size_t>();
    const bool dynamic_split_fuse = result["dynamic_split_fuse"].as<bool>();
    const std::string models_path = result["model"].as<std::string>();
    const std::string device = result["device"].as<std::string>();
    const bool use_prefix = result["use_prefix"].as<bool>();

    std::string prefix_str =
        "You are an advanced language model designed to assist users by providing accurate, "
        "relevant, and helpful information. Your responses should be accurate, concise, contextual, "
        "respectful, and helpful. The request is: ";

    // create dataset

    std::vector<std::string> prompt_examples = {
        "What is OpenVINO?",
        "How are you?",
        "What is your name?",
        "Tell me something about Canada",
        "What is OpenVINO?",
    };

    std::vector<ov::genai::GenerationConfig> sampling_params_examples {
        ov::genai::beam_search(),
        ov::genai::greedy(),
        ov::genai::multinomial(),
    };

    std::vector<std::string> prompts(num_prompts);
    std::vector<ov::genai::GenerationConfig> sampling_params(num_prompts);

    for (size_t request_id = 0; request_id < num_prompts; ++request_id) {
        prompts[request_id] = use_prefix ? prefix_str + prompt_examples[request_id % prompt_examples.size()]
                                         : prompt_examples[request_id % prompt_examples.size()];
        sampling_params[request_id] = sampling_params_examples[request_id % sampling_params_examples.size()];
    }

    // Perform the inference
    auto get_default_block_size = [](const std::string& device) {
        const size_t cpu_block_size = 32;
        const size_t gpu_block_size = 16;

        bool is_gpu = device.find("GPU") != std::string::npos;

        return is_gpu ? gpu_block_size : cpu_block_size;
    };

    ov::genai::SchedulerConfig scheduler_config;
    // batch size
    scheduler_config.max_num_batched_tokens = use_prefix ? 256 : 32;
    // cache params
    scheduler_config.num_kv_blocks = 364;
    scheduler_config.block_size = get_default_block_size(device);
    // mode - vLLM or dynamic_split_fuse
    scheduler_config.dynamic_split_fuse = dynamic_split_fuse;
    // vLLM specific params
    scheduler_config.max_num_seqs = 2;
    scheduler_config.enable_prefix_caching = use_prefix;

    // It's possible to construct a Tokenizer from a different path.
    // If the Tokenizer isn't specified, it's loaded from the same folder.
    ov::genai::ContinuousBatchingPipeline pipe(models_path, ov::genai::Tokenizer{models_path}, scheduler_config, device);

    if (use_prefix) {
        std::cout << "Running inference for prefix to compute the shared prompt's KV cache..." << std::endl;
        std::vector<ov::genai::GenerationResult> generation_results = pipe.generate({prefix_str}, {ov::genai::greedy()});
        ov::genai::GenerationResult& generation_result = generation_results.front();
        OPENVINO_ASSERT(generation_result.m_status == ov::genai::GenerationStatus::FINISHED);
    }

<<<<<<< HEAD
<<<<<<< HEAD
    ov::genai::ContinuousBatchingPipeline pipe(models_path, scheduler_config);
=======
    // It's possible to construct a Tokenizer from a different path.
    // If the Tokenizer isn't specified, it's loaded from the same folder.
    ov::genai::ContinuousBatchingPipeline pipe(models_path, ov::genai::Tokenizer{models_path}, scheduler_config);
>>>>>>> releases/2024/3
=======
>>>>>>> 42096011
    std::vector<ov::genai::GenerationResult> generation_results = pipe.generate(prompts, sampling_params);

    for (size_t request_id = 0; request_id < generation_results.size(); ++request_id) {
        const ov::genai::GenerationResult & generation_result = generation_results[request_id];
        std::cout << "Question: " << prompts[request_id] << std::endl;
        switch (generation_result.m_status)
        {
        case ov::genai::GenerationStatus::FINISHED:
            print_generation_result(generation_result);
            break;
        case ov::genai::GenerationStatus::IGNORED:
            std::cout << "Request was ignored due to lack of memory." <<std::endl;
            if (generation_result.m_generation_ids.size() > 0) {
                std::cout << "Partial result:" << std::endl;
                print_generation_result(generation_result);
            }
            break;
        case ov::genai::GenerationStatus::DROPPED_BY_PIPELINE:
            std::cout << "Request was aborted." <<std::endl;
            if (generation_result.m_generation_ids.size() > 0) {
                std::cout << "Partial result:" << std::endl;
                print_generation_result(generation_result);
            }
            break;   
        default:
            break;
        }
        std::cout << std::endl;
    }
} catch (const std::exception& error) {
    try {
        std::cerr << error.what() << '\n';
    } catch (const std::ios_base::failure&) {}
    return EXIT_FAILURE;
} catch (...) {
    try {
        std::cerr << "Non-exception object thrown\n";
    } catch (const std::ios_base::failure&) {}
    return EXIT_FAILURE;
}<|MERGE_RESOLUTION|>--- conflicted
+++ resolved
@@ -108,16 +108,6 @@
         OPENVINO_ASSERT(generation_result.m_status == ov::genai::GenerationStatus::FINISHED);
     }
 
-<<<<<<< HEAD
-<<<<<<< HEAD
-    ov::genai::ContinuousBatchingPipeline pipe(models_path, scheduler_config);
-=======
-    // It's possible to construct a Tokenizer from a different path.
-    // If the Tokenizer isn't specified, it's loaded from the same folder.
-    ov::genai::ContinuousBatchingPipeline pipe(models_path, ov::genai::Tokenizer{models_path}, scheduler_config);
->>>>>>> releases/2024/3
-=======
->>>>>>> 42096011
     std::vector<ov::genai::GenerationResult> generation_results = pipe.generate(prompts, sampling_params);
 
     for (size_t request_id = 0; request_id < generation_results.size(); ++request_id) {
