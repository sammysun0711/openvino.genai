# Copyright (C) 2023-2024 Intel Corporation
# SPDX-License-Identifier: Apache-2.0

find_package(OpenVINOGenAI REQUIRED
    PATHS
        "${CMAKE_BINARY_DIR}"  # Reuse the package from the build.
        ${OpenVINO_DIR}  # GenAI may be installed alogside OpenVINO.
    NO_CMAKE_FIND_ROOT_PATH
)

add_executable(multinomial_causal_lm multinomial_causal_lm.cpp)
target_link_libraries(multinomial_causal_lm PRIVATE openvino::genai)
set_target_properties(multinomial_causal_lm PROPERTIES
    COMPILE_PDB_NAME multinomial_causal_lm
    # Ensure out of box LC_RPATH on macOS with SIP
    INSTALL_RPATH_USE_LINK_PATH ON)
target_compile_features(multinomial_causal_lm PRIVATE cxx_std_11)
<<<<<<< HEAD
=======

>>>>>>> 42096011
install(TARGETS multinomial_causal_lm
        RUNTIME DESTINATION samples_bin/
        COMPONENT samples_bin
        EXCLUDE_FROM_ALL)<|MERGE_RESOLUTION|>--- conflicted
+++ resolved
@@ -15,10 +15,6 @@
     # Ensure out of box LC_RPATH on macOS with SIP
     INSTALL_RPATH_USE_LINK_PATH ON)
 target_compile_features(multinomial_causal_lm PRIVATE cxx_std_11)
-<<<<<<< HEAD
-=======
-
->>>>>>> 42096011
 install(TARGETS multinomial_causal_lm
         RUNTIME DESTINATION samples_bin/
         COMPONENT samples_bin
