--- conflicted
+++ resolved
@@ -11,11 +11,7 @@
     std::string model_path = argv[1];
 
     std::string device = "CPU";  // GPU, NPU can be used as well
-<<<<<<< HEAD
-    ov::genai::LLMPipeline pipe(model_path, "CPU");
-=======
     ov::genai::LLMPipeline pipe(model_path, device);
->>>>>>> 42096011
     
     ov::genai::GenerationConfig config;
     config.max_new_tokens = 100;
