--- conflicted
+++ resolved
@@ -4,9 +4,5 @@
 einops==0.8.0  # For Qwen
 transformers_stream_generator==0.0.5  # For Qwen
 diffusers==0.30.3
-<<<<<<< HEAD
 librosa # For Whisper
-=======
-librosa # For Whisper
-torchvision  # For visual langugage models
->>>>>>> 8410b228
+torchvision  # For visual langugage models