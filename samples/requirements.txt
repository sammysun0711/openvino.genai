--- conflicted
+++ resolved
@@ -3,12 +3,9 @@
 numpy<2.0.0; sys_platform == 'darwin'
 einops==0.8.0  # For Qwen
 transformers_stream_generator==0.0.5  # For Qwen
-<<<<<<< HEAD
 nltk==3.8.1 # solve bugs for nltk
 unstructured==0.12.5 # solve bugs for nltk
 unstructured-client==0.18.0 # solve bugs for nltk
-=======
 diffusers==0.30.3
 librosa # For Whisper
-torchvision # needed for mini-CPM export script. Need to remove when we switch to exporting with optimum-intel.
->>>>>>> 42096011
+torchvision # needed for mini-CPM export script. Need to remove when we switch to exporting with optimum-intel.