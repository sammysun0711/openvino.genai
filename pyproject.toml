--- conflicted
+++ resolved
@@ -16,11 +16,7 @@
     "Programming Language :: Python :: 3.12",
 ]
 dependencies = [
-<<<<<<< HEAD
-    "openvino_tokenizers~=2024.3.0.0.dev"
-=======
     "openvino_tokenizers~=2024.3.0.0"
->>>>>>> cb0da0ad
 ]
 
 [tool.py-build-cmake.module]
