--- conflicted
+++ resolved
@@ -529,7 +529,6 @@
         .def_readwrite("rng_seed", &GenerationConfig::rng_seed)
         .def("set_eos_token_id", &GenerationConfig::set_eos_token_id)
         .def("is_beam_search", &GenerationConfig::is_beam_search);
-<<<<<<< HEAD
 
     py::class_<DecodedResults>(m, "DecodedResults")
         .def(py::init<>())
@@ -537,15 +536,6 @@
         .def_readonly("scores", &DecodedResults::scores)
         .def("__str__", &DecodedResults::operator std::string);;
 
-=======
-
-    py::class_<DecodedResults>(m, "DecodedResults")
-        .def(py::init<>())
-        .def_property_readonly("texts", [](const DecodedResults &dr) { return handle_utf8_results(dr); })
-        .def_readonly("scores", &DecodedResults::scores)
-        .def("__str__", &DecodedResults::operator std::string);;
-
->>>>>>> cb0da0ad
     py::class_<TokenizedInputs>(m, "TokenizedInputs")
         .def(py::init<ov::Tensor, ov::Tensor>())
         .def_readwrite("input_ids", &TokenizedInputs::input_ids)
@@ -606,12 +596,6 @@
         .def_readwrite("max_num_seqs", &SchedulerConfig::max_num_seqs);
 
     py::class_<ContinuousBatchingPipeline>(m, "ContinuousBatchingPipeline")
-<<<<<<< HEAD
-        .def(py::init([](const std::string& model_path, const SchedulerConfig& config) {
-            ScopedVar env_manager(ov_tokenizers_module_path());
-            return std::make_unique<ContinuousBatchingPipeline>(model_path, config);
-        }))
-=======
         .def(py::init([](const std::string& model_path, const SchedulerConfig& scheduler_config, const std::string& device, const std::map<std::string, py::object>& plugin_config) {
             ScopedVar env_manager(ov_tokenizers_module_path());
             return std::make_unique<ContinuousBatchingPipeline>(model_path, scheduler_config, device, properties_to_any_map(plugin_config));
@@ -620,7 +604,6 @@
             ScopedVar env_manager(ov_tokenizers_module_path());
             return std::make_unique<ContinuousBatchingPipeline>(model_path, tokenizer, scheduler_config, device, properties_to_any_map(plugin_config));
         }), py::arg("model_path"), py::arg("tokenizer"), py::arg("scheduler_config"), py::arg("device") = "CPU", py::arg("plugin_config") = ov::AnyMap({}))
->>>>>>> cb0da0ad
         .def("get_tokenizer", &ContinuousBatchingPipeline::get_tokenizer)
         .def("get_config", &ContinuousBatchingPipeline::get_config)
         .def("add_request", &ContinuousBatchingPipeline::add_request)
