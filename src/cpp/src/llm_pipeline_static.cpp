--- conflicted
+++ resolved
@@ -15,8 +15,6 @@
 #include "text_callback_streamer.hpp"
 #include "json_utils.hpp"
 #include "utils.hpp"
-
-#include <openvino/pass/stateful_to_stateless.hpp>
 
 namespace {
 
@@ -198,43 +196,12 @@
     std::fill(tensor_data + offset, tensor_data + tensor.get_size(), fill_val);
 }
 
-<<<<<<< HEAD
-void copy_with_offset(const ov::Tensor& orig, const int32_t offset, ov::Tensor& padded) {
-=======
 void copy_with_offset(const ov::Tensor& orig, const std::size_t offset, ov::Tensor& padded) {
->>>>>>> 42096011
     int64_t* orig_data = orig.data<int64_t>();
     int64_t* padded_data = padded.data<int64_t>();
     std::copy(orig_data, orig_data + orig.get_size(), padded_data + offset);
 }
 
-<<<<<<< HEAD
-ov::AnyMap extract_config_or_default(const ov::AnyMap& config, const std::string& config_name) {
-    ov::AnyMap stage_cfg;
-    if (auto it = config.find(config_name); it != config.end()) {
-        const auto& map = it->second.as<std::map<std::string, std::string>>();
-        stage_cfg = { map.begin(), map.end() };
-    } else if (config_name == "PREFILL_CONFIG") {
-        std::map<std::string, std::string> prefill_config = {
-			{ "NPU_USE_NPUW", "YES" },
-			{ "NPUW_FOLD", "YES" },
-			{ "NPUW_DCOFF_TYPE", "f16" },
-			{ "NPUW_DCOFF_SCALE",  "YES" },
-			{ "NPUW_ONLINE_AVOID", "P:RMSNorm/NPU" }
-        };
-        stage_cfg.insert(prefill_config.begin(), prefill_config.end());
-    } else if (config_name == "GENERATE_CONFIG") {
-        std::map<std::string, std::string> generate_config = {
-            { "NPU_USE_NPUW", "YES" },
-            { "NPUW_FOLD", "YES" },
-            { "NPUW_DCOFF_TYPE", "f16" },
-            { "NPUW_DCOFF_SCALE", "YES" },
-            { "NPU_COMPILATION_MODE_PARAMS", "compute-layers-with-higher-precision=Sqrt,Power,ReduceMean,Add" },
-            { "NPUW_PARALLEL_COMPILE", "YES" },
-            { "NPUW_FUNCALL_ASYNC", "YES" }
-        };
-        stage_cfg.insert(generate_config.begin(), generate_config.end());
-=======
 void merge_config_with(ov::AnyMap& lhs, const ov::AnyMap& rhs) {
     for (const auto& [key, value] : rhs) {
         // NB: Overwrite the value if key already exists
@@ -296,7 +263,6 @@
 void drop_cache_dir(ov::AnyMap& config) {
     if (config.count("NPU_USE_NPUW") != 0u) {
         pop_option(config, "CACHE_DIR");
->>>>>>> 42096011
     }
 }
 
@@ -359,28 +325,6 @@
     ov::Core core;
 
     // (1) Read the template model - this will be kvcache model
-<<<<<<< HEAD
-    auto kvcache_model = core.read_model(path / "openvino_model.xml");
-    // (2) Expose KV-cache input and output layers from kvcache model
-    ov::pass::StatefulToStateless().run_on_model(kvcache_model);
-    // (3) Clone the model - this will be prefill
-    auto prefill_model = kvcache_model->clone();
-    prefill_model->set_friendly_name(kvcache_model->get_friendly_name() + "_prefill");
-    // (4) Reshape both models to static shape
-    m_kvcache_desc = KVCacheDesc { 1024u, 0u };
-    const uint32_t max_prompt_size = m_kvcache_desc.total_size;
-    const uint32_t max_kvcache_size = m_kvcache_desc.total_size;
-    reshape_to_static(prefill_model, max_prompt_size, max_kvcache_size);
-    reshape_to_static(kvcache_model, 1u, max_kvcache_size);
-    // (5) Add slices to kvcache model
-    kvcache_model = add_slices_to_kvcache_inputs(kvcache_model);
-    // (6) Compile both model
-    m_prefill_request = core.compile_model(
-        prefill_model, device, extract_config_or_default(config, "PREFILL_CONFIG")
-    ).create_infer_request();
-    m_kvcache_request = core.compile_model(
-        kvcache_model, device, extract_config_or_default(config, "GENERATE_CONFIG")
-=======
     m_kvcache_model = core.read_model(path / "openvino_model.xml");
     // (2) Expose KV-cache input and output layers from kvcache model
     ov::pass::StatefulToStateless().run_on_model(m_kvcache_model);
@@ -418,7 +362,6 @@
     ).create_infer_request();
     m_kvcache_request = core.compile_model(
         m_kvcache_model, device, generate_config
->>>>>>> 42096011
     ).create_infer_request();
 }
 
@@ -536,24 +479,11 @@
         prompt = std::get<std::string>(inputs);
     }
 
-<<<<<<< HEAD
-    OPENVINO_ASSERT(std::holds_alternative<std::string>(inputs));
-    auto& prompt = std::get<std::string>(inputs);
-
-=======
     ov::genai::TokenizedInputs tokenized_input;
->>>>>>> 42096011
     if (m_is_chat_conversation) {
         m_history.push_back({{"role", "user"}, {"content", prompt}});
         constexpr bool add_generation_prompt = true;
         prompt = m_tokenizer.apply_chat_template(m_history, add_generation_prompt);
-<<<<<<< HEAD
-    }
-
-    auto tokenized_input = m_tokenizer.encode(prompt);
-    auto encoded_results = generate(tokenized_input, config, streamer);
-    DecodedResults decoded_results = {m_tokenizer.decode(encoded_results.tokens), encoded_results.scores};
-=======
         // for chat ov::genai::add_special_tokens(false) is aligned with stateful pipeline and HF
         tokenized_input = m_tokenizer.encode(prompt, ov::genai::add_special_tokens(false));
     } else {
@@ -566,14 +496,11 @@
     auto decode_start_time =  std::chrono::steady_clock::now();
     DecodedResults decoded_results = {m_tokenizer.decode(encoded_results.tokens), encoded_results.scores};
     auto decode_stop_time =  std::chrono::steady_clock::now();
->>>>>>> 42096011
 
     if (m_is_chat_conversation) {
         auto answer = decoded_results.texts[0];
         m_history.push_back({{"role", "assistant"}, {"content", answer}});
     }
-<<<<<<< HEAD
-=======
     // generate_durations
     decoded_results.perf_metrics = encoded_results.perf_metrics;
     auto& raw_counters = decoded_results.perf_metrics.raw_metrics;
@@ -584,7 +511,6 @@
     raw_counters.detokenization_durations.emplace_back(PerfMetrics::get_microsec(decode_stop_time - decode_start_time));
     decoded_results.perf_metrics.m_evaluated = false;
     decoded_results.perf_metrics.evaluate_statistics(start_time);
->>>>>>> 42096011
     return decoded_results;
 }
 
@@ -672,11 +598,6 @@
         return results;
     }
 
-<<<<<<< HEAD
-    padded_attention_mask.copy_to(m_kvcache_request.get_tensor("attention_mask"));
-
-=======
->>>>>>> 42096011
     // Inputs: input_ids, attention_mask, position_ids, ...
     // Outputs: logits, ...
     const auto kStartInputKVCacheLayers = 3u;
