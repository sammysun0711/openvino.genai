<<<<<<< HEAD
#include "gguf.hpp"
=======
// Copyright (C) 2023-2025 Intel Corporation
// SPDX-License-Identifier: Apache-2.0
>>>>>>> 622c58c2

#include <cstdint>
#include <cstring>
#include <fstream>
#include <iostream>
#include <numeric>
#include <optional>

<<<<<<< HEAD
=======
#include "gguf_utils/gguf.hpp"

#include <iostream>

>>>>>>> 622c58c2
// https://github.com/antirez/gguf-tools/blob/af7d88d808a7608a33723fba067036202910acb3/gguflib.h#L102-L108
constexpr int gguf_array_header_size = 12;

using GGUFLoad = std::tuple<std::unordered_map<std::string, GGUFMetaData>,
                            std::unordered_map<std::string, ov::Tensor>,
                            std::unordered_map<std::string, gguf_tensor_type>>;

template <typename... Args>
std::string format(std::string fmt, Args... args) {
    size_t bufferSize = 1000;
    char* buffer = new char[bufferSize];
    int n = sprintf(buffer, fmt.c_str(), args...);
    assert(n >= 0 && n < (int)bufferSize - 1);

    std::string fmtStr(buffer);
    delete buffer;
    return fmtStr;
}

std::optional<uint32_t> dtype_to_gguf_tensor_type(const ov::element::Type& dtype) {
<<<<<<< HEAD
    switch (dtype) {
=======
  switch (dtype) {
    case ov::element::f64:
      return GGUF_TYPE_F64;
>>>>>>> 622c58c2
    case ov::element::f32:
        return GGUF_TYPE_F32;
    case ov::element::f16:
<<<<<<< HEAD
        return GGUF_TYPE_F16;
=======
      return GGUF_TYPE_F16;
    case ov::element::bf16:
      return GGUF_TYPE_BF16;
>>>>>>> 622c58c2
    case ov::element::i8:
        return GGUF_TYPE_I8;
    case ov::element::i16:
        return GGUF_TYPE_I16;
    case ov::element::i32:
<<<<<<< HEAD
        return GGUF_TYPE_I32;
=======
      return GGUF_TYPE_I32;
      case ov::element::i64:
        return GGUF_TYPE_I64;
>>>>>>> 622c58c2
    default:
        return std::nullopt;
    }
}

std::optional<ov::element::Type> gguf_type_to_dtype(const uint32_t& gguf_type) {
<<<<<<< HEAD
    switch (gguf_type) {
=======
  switch (gguf_type) {
    case GGUF_TYPE_F64:
      return ov::element::f64;
>>>>>>> 622c58c2
    case GGUF_TYPE_F32:
        return ov::element::f32;
    case GGUF_TYPE_F16:
<<<<<<< HEAD
        return ov::element::f16;
=======
      return ov::element::f16;
    case GGUF_TYPE_BF16:
      return ov::element::bf16;
>>>>>>> 622c58c2
    case GGUF_TYPE_I8:
        return ov::element::i8;
    case GGUF_TYPE_I16:
        return ov::element::i16;
    case GGUF_TYPE_I32:
<<<<<<< HEAD
        return ov::element::i32;
=======
      return ov::element::i32;
      case GGUF_TYPE_I64:
        return ov::element::i64;
>>>>>>> 622c58c2
    default:
        return std::nullopt;
    }
}

ov::Shape get_shape(const gguf_tensor& tensor) {
    ov::Shape shape;
    // The dimension order in GGML is the reverse of the order used in MLX.
    for (int i = tensor.ndim - 1; i >= 0; i--) {
        shape.push_back(tensor.dim[i]);
    }
    return shape;
}

ov::Tensor extract_tensor_data(gguf_tensor* tensor) {
    std::optional<ov::element::Type> equivalent_dtype = gguf_type_to_dtype(tensor->type);
    // If there's an equivalent type, we can simply copy.
    if (equivalent_dtype.has_value()) {
        auto shape = get_shape(*tensor);
        ov::Tensor weights(equivalent_dtype.value(), shape);

        memcpy(weights.data(), tensor->weights_data, tensor->num_weights * equivalent_dtype.value().size());
        return weights;
    }
    // Otherwise, we convert to float16.
    // TODO: Add other dequantization options.
    int16_t* data = gguf_tensor_to_f16(tensor);
    auto shape = get_shape(*tensor);
    if (data == NULL) {
        throw std::runtime_error("[load_gguf] gguf_tensor_to_f16 failed");
    }
    const size_t new_size = tensor->num_weights * sizeof(int16_t);
    ov::Tensor weights(ov::element::f16, shape);
    memcpy(weights.data(), data, new_size);
    free(data);
    return weights;
}

void set_value_from_gguf(gguf_ctx* ctx, uint32_t type, gguf_value* val, GGUFMetaData& value) {
    switch (type) {
    case GGUF_VALUE_TYPE_UINT8:
        value = ov::Tensor(ov::element::u8, ov::Shape(0));
        *(std::get<ov::Tensor>(value).data<ov::element_type_traits<ov::element::u8>::value_type>()) = val->uint8;
        break;
    case GGUF_VALUE_TYPE_INT8:
        value = ov::Tensor(ov::element::i8, ov::Shape(0));
        *(std::get<ov::Tensor>(value).data<ov::element_type_traits<ov::element::i8>::value_type>()) = val->int8;
        break;
    case GGUF_VALUE_TYPE_UINT16:
        value = ov::Tensor(ov::element::u16, ov::Shape(0));
        *(std::get<ov::Tensor>(value).data<ov::element_type_traits<ov::element::u16>::value_type>()) = val->uint16;
        break;
    case GGUF_VALUE_TYPE_INT16:
        value = ov::Tensor(ov::element::i16, ov::Shape(0));
        *(std::get<ov::Tensor>(value).data<ov::element_type_traits<ov::element::i16>::value_type>()) = val->int16;
        break;
    case GGUF_VALUE_TYPE_UINT32:
        value = ov::Tensor(ov::element::u32, ov::Shape(0));
        *(std::get<ov::Tensor>(value).data<ov::element_type_traits<ov::element::u32>::value_type>()) = val->uint32;
        break;
    case GGUF_VALUE_TYPE_INT32:
        value = ov::Tensor(ov::element::i32, ov::Shape(0));
        *(std::get<ov::Tensor>(value).data<ov::element_type_traits<ov::element::i32>::value_type>()) = val->int32;
        break;
    case GGUF_VALUE_TYPE_UINT64:
        value = ov::Tensor(ov::element::u64, ov::Shape(0));
        *(std::get<ov::Tensor>(value).data<ov::element_type_traits<ov::element::u64>::value_type>()) = val->uint64;
        break;
    case GGUF_VALUE_TYPE_INT64:
        value = ov::Tensor(ov::element::i64, ov::Shape(0));
        *(std::get<ov::Tensor>(value).data<ov::element_type_traits<ov::element::i64>::value_type>()) = val->int64;
        break;
    case GGUF_VALUE_TYPE_FLOAT32:
        value = ov::Tensor(ov::element::f32, ov::Shape(0));
        *(std::get<ov::Tensor>(value).data<ov::element_type_traits<ov::element::f32>::value_type>()) = val->float32;
        break;
    case GGUF_VALUE_TYPE_BOOL:
        value = ov::Tensor(ov::element::boolean, ov::Shape(0));
        *(std::get<ov::Tensor>(value).data<ov::element_type_traits<ov::element::boolean>::value_type>()) = val->boolval;
        break;
    case GGUF_VALUE_TYPE_STRING:
        value = std::string(val->string.string, static_cast<int>(val->string.len));
        break;
    case GGUF_VALUE_TYPE_FLOAT64:
        value = ov::Tensor(ov::element::f64, ov::Shape(0));
        *(std::get<ov::Tensor>(value).data<ov::element_type_traits<ov::element::f64>::value_type>()) = val->float64;
        break;
    case GGUF_VALUE_TYPE_ARRAY: {
        ctx->off += gguf_array_header_size;  // Skip header
        char* data = reinterpret_cast<char*>(val) + gguf_array_header_size;
        auto size = static_cast<size_t>(val->array.len);
        if (val->array.type == GGUF_VALUE_TYPE_ARRAY) {
            throw std::invalid_argument("[load_gguf] Only supports loading 1-layer of nested arrays.");
        }
        switch (val->array.type) {
        case GGUF_VALUE_TYPE_UINT8:
            value = ov::Tensor(ov::element::u8, {size}, reinterpret_cast<uint8_t*>(data));
            break;
        case GGUF_VALUE_TYPE_INT8:
            value = ov::Tensor(ov::element::i8, {size}, reinterpret_cast<uint8_t*>(data));
            break;
        case GGUF_VALUE_TYPE_UINT16:
            value = ov::Tensor(ov::element::u16, {size}, reinterpret_cast<uint16_t*>(data));
            break;
        case GGUF_VALUE_TYPE_INT16:
            value = ov::Tensor(ov::element::i16, {size}, reinterpret_cast<int16_t*>(data));
            break;
        case GGUF_VALUE_TYPE_UINT32:
            value = ov::Tensor(ov::element::u32, {size}, reinterpret_cast<uint32_t*>(data));
            break;
        case GGUF_VALUE_TYPE_INT32:
            value = ov::Tensor(ov::element::i32, {size}, reinterpret_cast<int32_t*>(data));
            break;
        case GGUF_VALUE_TYPE_UINT64:
            value = ov::Tensor(ov::element::u64, {size}, reinterpret_cast<uint64_t*>(data));
            break;
        case GGUF_VALUE_TYPE_INT64:
            value = ov::Tensor(ov::element::i64, {size}, reinterpret_cast<int64_t*>(data));
            break;
        case GGUF_VALUE_TYPE_FLOAT32:
            value = ov::Tensor(ov::element::f32, {size}, reinterpret_cast<float*>(data));
            break;
        case GGUF_VALUE_TYPE_BOOL:
            value = ov::Tensor(ov::element::boolean, {size}, reinterpret_cast<bool*>(data));
            break;
        case GGUF_VALUE_TYPE_STRING: {
            std::vector<std::string> strs(size);
            for (auto& str : strs) {
                auto str_val = reinterpret_cast<gguf_string*>(data);
                data += (str_val->len + sizeof(gguf_string));
                str = std::string(str_val->string, static_cast<int>(str_val->len));
                ctx->off += (str_val->len + sizeof(gguf_string));
            }
            value = std::move(strs);
            break;
        }
        case GGUF_VALUE_TYPE_FLOAT64:
            value = ov::Tensor(ov::element::f64, {size}, reinterpret_cast<double*>(data));
            break;
        default:
            throw std::runtime_error("[load_gguf] Multiple levels of nested arrays are not supported.");
        }
        break;
    }
    default:
        throw std::runtime_error("[load_gguf] Received unexpected type.");
        break;
    }
    if (type == GGUF_VALUE_TYPE_STRING) {
        ctx->off += (sizeof(gguf_string) + std::get<std::string>(value).size());
    } else if (auto pv = std::get_if<ov::Tensor>(&value); pv) {
        ctx->off += pv->get_byte_size();
    }
}

std::unordered_map<std::string, GGUFMetaData> load_metadata(gguf_ctx* ctx) {
    std::unordered_map<std::string, GGUFMetaData> metadata;
    gguf_key key;
    while (gguf_get_key(ctx, &key)) {
        std::string key_name = std::string(key.name, key.namelen);
        auto& val = metadata.insert({key_name, GGUFMetaData{}}).first->second;
        set_value_from_gguf(ctx, key.type, key.val, val);
    }
    return metadata;
}

std::pair<std::unordered_map<std::string, ov::Tensor>, std::unordered_map<std::string, gguf_tensor_type>> load_arrays(
    gguf_ctx* ctx) {
    std::unordered_map<std::string, ov::Tensor> array_map;
    std::unordered_map<std::string, gguf_tensor_type> qtype_map;
    gguf_tensor tensor;

    auto check_insert = [](const auto& inserted) {
        if (!inserted.second) {
            std::ostringstream msg;
            msg << "[load_gguf] Duplicate parameter name " << inserted.first->first
                << " this can happend when loading quantized tensors.";
            throw std::runtime_error(msg.str());
        }
    };

    while (gguf_get_tensor(ctx, &tensor)) {
        // check_insert(qtype_map.insert({name, static_cast<gguf_tensor_type>(tensor.type)}));

        if (tensor.type == GGUF_TYPE_Q4_0 || tensor.type == GGUF_TYPE_Q4_1 || tensor.type == GGUF_TYPE_Q8_0 ||
            tensor.type == GGUF_TYPE_Q4_K || tensor.type == GGUF_TYPE_Q6_K) {
            gguf_load_quantized(array_map, qtype_map, tensor);
        } else {
            std::string name(tensor.name, tensor.namelen);
            ov::Tensor loaded_array = extract_tensor_data(&tensor);
            check_insert(array_map.insert({name, loaded_array}));

            constexpr std::string_view weight_suffix = ".weight";
            const std::string name_prefix = name.substr(0, name.length() - weight_suffix.length());
            qtype_map.insert({name_prefix + ".qtype", static_cast<gguf_tensor_type>(tensor.type)});
        }
    }

    return {array_map, qtype_map};
}

GGUFLoad get_gguf_data(const std::string& file) {
    bool exists;
    {
        std::ifstream f(file.c_str());
        exists = f.good();
    }
    if (!exists) {
        throw std::invalid_argument("[load_gguf] Failed to open " + file);
    }

<<<<<<< HEAD
    std::unique_ptr<gguf_ctx, decltype(&gguf_close)> ctx(gguf_open(file.data()), gguf_close);
    if (!ctx) {
        throw std::runtime_error("[load_gguf] gguf_init failed");
=======
QType get_quantization_type(int gguf_type) {
    switch(gguf_type) {
        case 0:
        case 1:
            return QType::FP16;
            
        case 2:
        case 3:
            return QType::INT4;
            
        case 7:
            return QType::INT8;
            
        default:
            throw std::invalid_argument(
                "Unsupported GGUF quantization type: " + std::to_string(gguf_type));
>>>>>>> 622c58c2
    }
    auto metadata = load_metadata(ctx.get());
    auto [arrays, qtype] = load_arrays(ctx.get());
    return {metadata, arrays, qtype};
}

// QType get_quantization_type(int gguf_type) {
//     switch(gguf_type) {
//         case 0:
//         case 1:
//             std::cout << "Working with FP16 model" << std::endl;
//             return QType::FP16;

//         case 2:
//         case 3:
//             std::cout << "Working with INT4 quantized model" << std::endl;
//             return QType::INT4;

//         case 7:
//             std::cout << "Working with INT8 quantized model" << std::endl;
//             return QType::INT8;

//         default:
//             throw std::invalid_argument(
//                 "Unsupported GGUF quantization type: " + std::to_string(gguf_type));
//     }
// }

float metadata_to_float(const std::unordered_map<std::string, GGUFMetaData>& metadata, const std::string& key) {
    auto tensor = std::get<ov::Tensor>(metadata.at(key));
    return *(tensor.data<ov::element_type_traits<ov::element::f32>::value_type>());
}

int metadata_to_int(const std::unordered_map<std::string, GGUFMetaData>& metadata, const std::string& key) {
    auto tensor = std::get<ov::Tensor>(metadata.at(key));
    return *(tensor.data<ov::element_type_traits<ov::element::i32>::value_type>());
}

std::map<std::string, GGUFMetaData> config_from_meta(const std::unordered_map<std::string, GGUFMetaData>& metadata) {
    std::map<std::string, GGUFMetaData> config;
    auto arch = std::get<std::string>(metadata.at("general.architecture"));
    config["architecture"] = arch;
    config["layer_num"] = metadata_to_int(metadata, arch + ".block_count");
    config["head_num"] = metadata_to_int(metadata, arch + ".attention.head_count");
    config["head_size"] = metadata_to_int(metadata, arch + ".embedding_length") /
                          metadata_to_int(metadata, arch + ".attention.head_count");
    config["head_num_kv"] = metadata.count(arch + ".attention.head_count_kv")
                                ? metadata_to_int(metadata, arch + ".attention.head_count_kv")
                                : metadata_to_int(metadata, arch + ".attention.head_count");
    config["hidden_size"] = metadata_to_int(metadata, arch + ".embedding_length");
    config["max_position_embeddings"] =
        metadata.count(arch + ".context_length") ? metadata_to_int(metadata, arch + ".context_length") : 2048;
    config["rms_norm_eps"] = metadata_to_float(metadata, arch + ".attention.layer_norm_rms_epsilon");
    config["rope_freq_base"] =
        metadata.count(arch + ".rope.freq_base") ? metadata_to_float(metadata, arch + ".rope.freq_base") : 10000.0f;
    config["file_type"] = metadata_to_int(metadata, "general.file_type");
    return config;
}

<<<<<<< HEAD
std::unordered_map<std::string, ov::Tensor> consts_from_weights(
    const std::map<std::string, GGUFMetaData>& config,
    const std::unordered_map<std::string, ov::Tensor>& weights) {
=======
std::unordered_map<std::string, ov::Tensor> consts_from_weights(const std::map<std::string, GGUFMetaData>& config,
                                                                const std::unordered_map<std::string, ov::Tensor>& weights) {
>>>>>>> 622c58c2
    std::unordered_map<std::string, ov::Tensor> consts;

    consts["model.embed_tokens.weight"] = weights.at("token_embd.weight");
    consts["model.norm.weight"] = weights.at("output_norm.weight");
    if (weights.count("output.weight")) {
        consts["lm_head.weight"] = weights.at("output.weight");
        if (weights.count("output.bias")) {
            consts["lm_head.bias"] = weights.at("output.bias");
        }
    }

    // Handle quantization scales and biases
    if (weights.count("token_embd.scales")) {
        consts["model.embed_tokens.scales"] = weights.at("token_embd.scales");
        consts["model.embed_tokens.biases"] = weights.at("token_embd.biases");
    }
    if (weights.count("output.scales")) {
        consts["lm_head.scales"] = weights.at("output.scales");
        consts["lm_head.biases"] = weights.at("output.biases");
    }

    // Process layer weights
    for (int i = 0; i < std::get<int>(config.at("layer_num")); ++i) {
        consts[format("model.layers[%d].input_layernorm.weight", i)] = weights.at(format("blk.%d.attn_norm.weight", i));
        consts[format("model.layers[%d].post_attention_layernorm.weight", i)] =
            weights.at(format("blk.%d.ffn_norm.weight", i));

        // Attention weights
        consts[format("model.layers[%d].self_attn.q_proj.weight", i)] = weights.at(format("blk.%d.attn_q.weight", i));
        if (weights.count(format("blk.%d.attn_q.bias", i))) {
            consts[format("model.layers[%d].self_attn.q_proj.bias", i)] = weights.at(format("blk.%d.attn_q.bias", i));
        }
        consts[format("model.layers[%d].self_attn.k_proj.weight", i)] = weights.at(format("blk.%d.attn_k.weight", i));
        if (weights.count(format("blk.%d.attn_k.bias", i))) {
            consts[format("model.layers[%d].self_attn.k_proj.bias", i)] = weights.at(format("blk.%d.attn_k.bias", i));
        }
        consts[format("model.layers[%d].self_attn.v_proj.weight", i)] = weights.at(format("blk.%d.attn_v.weight", i));
        if (weights.count(format("blk.%d.attn_v.bias", i))) {
            consts[format("model.layers[%d].self_attn.v_proj.bias", i)] = weights.at(format("blk.%d.attn_v.bias", i));
        }
        consts[format("model.layers[%d].self_attn.o_proj.weight", i)] =
            weights.at(format("blk.%d.attn_output.weight", i));
        if (weights.count(format("blk.%d.attn_output.bias", i))) {
            consts[format("model.layers[%d].self_attn.o_proj.bias", i)] =
                weights.at(format("blk.%d.attn_output.bias", i));
        }

        // MLP weights
        consts[format("model.layers[%d].mlp.gate_proj.weight", i)] = weights.at(format("blk.%d.ffn_gate.weight", i));
        if (weights.count(format("blk.%d.ffn_gate.bias", i))) {
            consts[format("model.layers[%d].mlp.gate_proj.bias", i)] = weights.at(format("blk.%d.ffn_gate.bias", i));
        }
        consts[format("model.layers[%d].mlp.up_proj.weight", i)] = weights.at(format("blk.%d.ffn_up.weight", i));
        if (weights.count(format("blk.%d.ffn_up.bias", i))) {
            consts[format("model.layers[%d].mlp.up_proj.bias", i)] = weights.at(format("blk.%d.ffn_up.bias", i));
        }
        consts[format("model.layers[%d].mlp.down_proj.weight", i)] = weights.at(format("blk.%d.ffn_down.weight", i));
        if (weights.count(format("blk.%d.ffn_down.bias", i))) {
            consts[format("model.layers[%d].mlp.down_proj.bias", i)] = weights.at(format("blk.%d.ffn_down.bias", i));
        }

        // Quantization parameters
        if (std::get<int>(config.at("file_type")) != 0 &&
            std::get<int>(config.at("file_type")) != 1) {  // ALL_F32 = 0 MOSTLY_F16 = 1
            consts[format("model.layers[%d].self_attn.q_proj.scales", i)] =
                weights.at(format("blk.%d.attn_q.scales", i));
            consts[format("model.layers[%d].self_attn.k_proj.scales", i)] =
                weights.at(format("blk.%d.attn_k.scales", i));
            consts[format("model.layers[%d].self_attn.v_proj.scales", i)] =
                weights.at(format("blk.%d.attn_v.scales", i));
            consts[format("model.layers[%d].self_attn.o_proj.scales", i)] =
                weights.at(format("blk.%d.attn_output.scales", i));
            consts[format("model.layers[%d].mlp.gate_proj.scales", i)] =
                weights.at(format("blk.%d.ffn_gate.scales", i));
            consts[format("model.layers[%d].mlp.up_proj.scales", i)] = weights.at(format("blk.%d.ffn_up.scales", i));
            consts[format("model.layers[%d].mlp.down_proj.scales", i)] =
                weights.at(format("blk.%d.ffn_down.scales", i));

            consts[format("model.layers[%d].self_attn.q_proj.biases", i)] =
                weights.at(format("blk.%d.attn_q.biases", i));
            consts[format("model.layers[%d].self_attn.k_proj.biases", i)] =
                weights.at(format("blk.%d.attn_k.biases", i));
            consts[format("model.layers[%d].self_attn.v_proj.biases", i)] =
                weights.at(format("blk.%d.attn_v.biases", i));
            consts[format("model.layers[%d].self_attn.o_proj.biases", i)] =
                weights.at(format("blk.%d.attn_output.biases", i));
            consts[format("model.layers[%d].mlp.gate_proj.biases", i)] =
                weights.at(format("blk.%d.ffn_gate.biases", i));
            consts[format("model.layers[%d].mlp.up_proj.biases", i)] = weights.at(format("blk.%d.ffn_up.biases", i));
            consts[format("model.layers[%d].mlp.down_proj.biases", i)] =
                weights.at(format("blk.%d.ffn_down.biases", i));
        }
    }

    return consts;
}

std::unordered_map<std::string, gguf_tensor_type> get_qtype_map(
    const std::map<std::string, GGUFMetaData>& config,
    const std::unordered_map<std::string, gguf_tensor_type>& qtype) {
    std::unordered_map<std::string, gguf_tensor_type> qtype_map;

    if (qtype.count("token_embd.qtype")) {
        qtype_map["model.embed_tokens.qtype"] = qtype.at("token_embd.qtype");
    }
    if (qtype.count("output_norm.qtype")) {
        qtype_map["model.norm.qtype"] = qtype.at("output_norm.qtype");
    }
    if (qtype.count("output.qtype")) {
        qtype_map["lm_head.qtype"] = qtype.at("output.qtype");
    }

    for (int i = 0; i < std::get<int>(config.at("layer_num")); ++i) {
        if (qtype.count(format("blk.%d.attn_norm.qtype", i))) {
            qtype_map[format("model.layers[%d].input_layernorm.qtype", i)] =
                qtype.at(format("blk.%d.attn_norm.qtype", i));
        }

        if (qtype.count(format("blk.%d.ffn_norm.qtype", i))) {
            qtype_map[format("model.layers[%d].post_attention_layernorm.qtype", i)] =
                qtype.at(format("blk.%d.ffn_norm.qtype", i));
        }

        // Attention weights
        if (qtype.count(format("blk.%d.attn_q.qtype", i))) {
            qtype_map[format("model.layers[%d].self_attn.q_proj.qtype", i)] =
                qtype.at(format("blk.%d.attn_q.qtype", i));
        }
        if (qtype.count(format("blk.%d.attn_k.qtype", i))) {
            qtype_map[format("model.layers[%d].self_attn.k_proj.qtype", i)] =
                qtype.at(format("blk.%d.attn_k.qtype", i));
        }
        if (qtype.count(format("blk.%d.attn_v.qtype", i))) {
            qtype_map[format("model.layers[%d].self_attn.v_proj.qtype", i)] =
                qtype.at(format("blk.%d.attn_v.qtype", i));
        }
        if (qtype.count(format("blk.%d.attn_output.qtype", i))) {
            qtype_map[format("model.layers[%d].self_attn.o_proj.qtype", i)] =
                qtype.at(format("blk.%d.attn_output.qtype", i));
        }

        // MLP weights
        if (qtype.count(format("blk.%d.ffn_gate.qtype", i))) {
            qtype_map[format("model.layers[%d].mlp.gate_proj.qtype", i)] = qtype.at(format("blk.%d.ffn_gate.qtype", i));
        }
        if (qtype.count(format("blk.%d.ffn_up.qtype", i))) {
            qtype_map[format("model.layers[%d].mlp.up_proj.qtype", i)] = qtype.at(format("blk.%d.ffn_up.qtype", i));
        }
        if (qtype.count(format("blk.%d.ffn_down.qtype", i))) {
            qtype_map[format("model.layers[%d].mlp.down_proj.qtype", i)] = qtype.at(format("blk.%d.ffn_down.qtype", i));
        }
    }

    return qtype_map;
}

std::tuple<std::map<std::string, GGUFMetaData>,
           std::unordered_map<std::string, ov::Tensor>,
           std::unordered_map<std::string, gguf_tensor_type>>
load_gguf(const std::string& file) {
    auto [metadata, weights, qtype] = get_gguf_data(file);

    auto config = config_from_meta(metadata);
    auto consts = consts_from_weights(config, weights);
    auto qtypes = get_qtype_map(config, qtype);

    return {config, consts, qtypes};
}<|MERGE_RESOLUTION|>--- conflicted
+++ resolved
@@ -1,9 +1,5 @@
-<<<<<<< HEAD
-#include "gguf.hpp"
-=======
 // Copyright (C) 2023-2025 Intel Corporation
 // SPDX-License-Identifier: Apache-2.0
->>>>>>> 622c58c2
 
 #include <cstdint>
 #include <cstring>
@@ -12,13 +8,10 @@
 #include <numeric>
 #include <optional>
 
-<<<<<<< HEAD
-=======
 #include "gguf_utils/gguf.hpp"
 
 #include <iostream>
 
->>>>>>> 622c58c2
 // https://github.com/antirez/gguf-tools/blob/af7d88d808a7608a33723fba067036202910acb3/gguflib.h#L102-L108
 constexpr int gguf_array_header_size = 12;
 
@@ -39,70 +32,46 @@
 }
 
 std::optional<uint32_t> dtype_to_gguf_tensor_type(const ov::element::Type& dtype) {
-<<<<<<< HEAD
-    switch (dtype) {
-=======
   switch (dtype) {
     case ov::element::f64:
       return GGUF_TYPE_F64;
->>>>>>> 622c58c2
     case ov::element::f32:
         return GGUF_TYPE_F32;
     case ov::element::f16:
-<<<<<<< HEAD
-        return GGUF_TYPE_F16;
-=======
       return GGUF_TYPE_F16;
     case ov::element::bf16:
       return GGUF_TYPE_BF16;
->>>>>>> 622c58c2
     case ov::element::i8:
         return GGUF_TYPE_I8;
     case ov::element::i16:
         return GGUF_TYPE_I16;
     case ov::element::i32:
-<<<<<<< HEAD
-        return GGUF_TYPE_I32;
-=======
       return GGUF_TYPE_I32;
       case ov::element::i64:
         return GGUF_TYPE_I64;
->>>>>>> 622c58c2
     default:
         return std::nullopt;
     }
 }
 
 std::optional<ov::element::Type> gguf_type_to_dtype(const uint32_t& gguf_type) {
-<<<<<<< HEAD
-    switch (gguf_type) {
-=======
   switch (gguf_type) {
     case GGUF_TYPE_F64:
       return ov::element::f64;
->>>>>>> 622c58c2
     case GGUF_TYPE_F32:
         return ov::element::f32;
     case GGUF_TYPE_F16:
-<<<<<<< HEAD
-        return ov::element::f16;
-=======
       return ov::element::f16;
     case GGUF_TYPE_BF16:
       return ov::element::bf16;
->>>>>>> 622c58c2
     case GGUF_TYPE_I8:
         return ov::element::i8;
     case GGUF_TYPE_I16:
         return ov::element::i16;
     case GGUF_TYPE_I32:
-<<<<<<< HEAD
-        return ov::element::i32;
-=======
       return ov::element::i32;
       case GGUF_TYPE_I64:
         return ov::element::i64;
->>>>>>> 622c58c2
     default:
         return std::nullopt;
     }
@@ -314,28 +283,9 @@
         throw std::invalid_argument("[load_gguf] Failed to open " + file);
     }
 
-<<<<<<< HEAD
     std::unique_ptr<gguf_ctx, decltype(&gguf_close)> ctx(gguf_open(file.data()), gguf_close);
     if (!ctx) {
         throw std::runtime_error("[load_gguf] gguf_init failed");
-=======
-QType get_quantization_type(int gguf_type) {
-    switch(gguf_type) {
-        case 0:
-        case 1:
-            return QType::FP16;
-            
-        case 2:
-        case 3:
-            return QType::INT4;
-            
-        case 7:
-            return QType::INT8;
-            
-        default:
-            throw std::invalid_argument(
-                "Unsupported GGUF quantization type: " + std::to_string(gguf_type));
->>>>>>> 622c58c2
     }
     auto metadata = load_metadata(ctx.get());
     auto [arrays, qtype] = load_arrays(ctx.get());
@@ -395,14 +345,8 @@
     return config;
 }
 
-<<<<<<< HEAD
-std::unordered_map<std::string, ov::Tensor> consts_from_weights(
-    const std::map<std::string, GGUFMetaData>& config,
-    const std::unordered_map<std::string, ov::Tensor>& weights) {
-=======
 std::unordered_map<std::string, ov::Tensor> consts_from_weights(const std::map<std::string, GGUFMetaData>& config,
                                                                 const std::unordered_map<std::string, ov::Tensor>& weights) {
->>>>>>> 622c58c2
     std::unordered_map<std::string, ov::Tensor> consts;
 
     consts["model.embed_tokens.weight"] = weights.at("token_embd.weight");
