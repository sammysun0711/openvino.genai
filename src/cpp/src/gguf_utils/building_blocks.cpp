--- conflicted
+++ resolved
@@ -1,5 +1,3 @@
-<<<<<<< HEAD
-=======
 // Copyright (C) 2023-2025 Intel Corporation
 // SPDX-License-Identifier: Apache-2.0
 
@@ -7,7 +5,6 @@
 #include <stdexcept>
 #include <algorithm>
 #include <unordered_map>
->>>>>>> 622c58c2
 #include <math.h>
 
 #include <algorithm>
