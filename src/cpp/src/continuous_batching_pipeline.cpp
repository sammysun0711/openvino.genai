// Copyright (C) 2023-2024 Intel Corporation
// SPDX-License-Identifier: Apache-2.0

#include <cstdint>
#include <mutex>
#include <memory>
#include <openvino/runtime/properties.hpp>

#include "openvino/genai/continuous_batching_pipeline.hpp"
#include "openvino/genai/generation_handle.hpp"
#include "openvino/genai/tokenizer.hpp"
#include "continuous_batching_impl.hpp"
#include "timer.hpp"
#include "debug_utils.hpp"
#include "cache_state_dumper.hpp"

using namespace ov::genai;

<<<<<<< HEAD
void apply_paged_attention_transformations(std::shared_ptr<ov::Model> model, DeviceConfig& device_config);

class ContinuousBatchingPipeline::Impl {
    ov::genai::Tokenizer m_tokenizer;
    std::shared_ptr<Scheduler> m_scheduler;
    std::shared_ptr<CacheManager> m_cache_manager;
    std::shared_ptr<ModelRunner> m_model_runner;
    std::shared_ptr<Sampler> m_sampler;

    // TODO (mzegla): GenerationConfig is request specific object
    // and pipeline only uses default rng_seed. 
    ov::genai::GenerationConfig m_generation_config;

    PipelineMetrics m_pipeline_metrics;

    struct PerfTime {
        float m_paged_attention_time_ms = 0.0f;
        float m_matmul_time_ms = 0.0f;
        float m_infer_total_ms = 0.0f;

        ~PerfTime() {
            std::cout << "Inference requests aggregated statistic: " << std::endl;
            std::cout << "Paged attention % of inference execution: " << (m_paged_attention_time_ms / m_infer_total_ms) * 100 << std::endl;
            std::cout << "MatMul % of inference execution: " << (m_matmul_time_ms / m_infer_total_ms) * 100 << std::endl;
            std::cout << "Total inference execution secs: " << m_infer_total_ms / 1000. << std::endl;
            std::cout << std::endl;
        }
    } m_perf;

    // current requests to process
    std::vector<SequenceGroup::Ptr> m_requests;
    // requests added to the pipeline that will be added to m_requests in the next iteration
    std::vector<SequenceGroup::Ptr> m_awaiting_requests;
    // Mutex protecting access to m_awaiting_requests, so add_request and step methods can be called from different threads
    std::mutex m_awaiting_requests_mutex;


    void _free_non_running_requests() {
        std::vector<SequenceGroup::Ptr>::iterator requests_iterator = m_requests.begin();
        while (requests_iterator != m_requests.end()) {
            const auto& request = *requests_iterator;
            if(request->has_finished() || request->out_of_memory() || request->handle_dropped()) {
                for (const auto& sequence: request->get_sequences()) {
                    m_scheduler->free_sequence(sequence->get_id());
                }
                m_sampler->clear_beam_search_info(request->get_request_id());
                requests_iterator = m_requests.erase(requests_iterator);
            } else {
                requests_iterator++;
            }
        }
    }

public:
    Impl(const std::string& models_path, const Tokenizer& tokenizer, const SchedulerConfig& scheduler_config, const std::string& device, const ov::AnyMap& plugin_config) :
            m_tokenizer{tokenizer} {
        ov::Core core;

        // The model can be compiled for GPU as well
        std::shared_ptr<ov::Model> model = core.read_model(models_path + "/openvino_model.xml");

        DeviceConfig device_config(core, scheduler_config, device);

        apply_paged_attention_transformations(model, device_config);

        ov::InferRequest infer_request = core.compile_model(model, device_config.get_device(), plugin_config).create_infer_request();

        // setup KV caches
        m_cache_manager = std::make_shared<CacheManager>(device_config);
        for (size_t decoder_layer_id = 0; decoder_layer_id < device_config.get_num_layers(); ++decoder_layer_id) {
            infer_request.set_input_tensor(2 + decoder_layer_id * 2, m_cache_manager->get_key_cache(decoder_layer_id));
            infer_request.set_input_tensor(2 + decoder_layer_id * 2 + 1, m_cache_manager->get_value_cache(decoder_layer_id));
        }

        SchedulerConfig updated_config = scheduler_config;
        // update KV number in scheduler config
        if (scheduler_config.num_kv_blocks != device_config.get_num_kv_blocks()) {
            updated_config.num_kv_blocks = device_config.get_num_kv_blocks();
        }

        m_scheduler = std::make_shared<Scheduler>(updated_config);
        // and finally create model runner
        m_model_runner = std::make_shared<ModelRunner>(infer_request, updated_config);
        m_sampler = std::make_shared<Sampler>();
        m_sampler->set_seed(m_generation_config.rng_seed);

        // read default generation config
    }

    Impl(const std::string& models_path, const SchedulerConfig& scheduler_config, const std::string& device, const ov::AnyMap& plugin_config)
        : Impl{models_path, Tokenizer(models_path), scheduler_config, device, plugin_config} {}

    ov::genai::GenerationConfig get_config() const {
        return m_generation_config;
    }

    PipelineMetrics get_metrics() const {
        return m_pipeline_metrics;
    }

    ov::genai::Tokenizer get_tokenizer() {
        return m_tokenizer;
    }

    GenerationHandle add_request(uint64_t request_id, std::string prompt, ov::genai::GenerationConfig sampling_params) {
        sampling_params.set_eos_token_id(m_tokenizer.get_eos_token_id());
        sampling_params.validate();

        ov::Tensor input_ids;
        {
            static ManualTimer timer("tokenize");
            timer.start();
            input_ids = m_tokenizer.encode(prompt).input_ids;
            timer.end();
        }

        SequenceGroup::Ptr sequence_group = std::make_shared<SequenceGroup>(request_id, input_ids,
                                                                            sampling_params, m_scheduler->get_config().block_size);
        {
            std::lock_guard<std::mutex> lock{m_awaiting_requests_mutex};
            m_awaiting_requests.push_back(sequence_group);
        }
        return std::make_unique<GenerationHandleImpl>(sequence_group->get_generation_stream(), sampling_params);
    }

    void step() {
        static ManualTimer step_timer("step()");
        step_timer.start();

        // Pull awaiting requests
        {
            std::lock_guard<std::mutex> lock{m_awaiting_requests_mutex};
            m_requests.insert(m_requests.end(), m_awaiting_requests.begin(), m_awaiting_requests.end());
            m_awaiting_requests.clear();
        }

        m_pipeline_metrics.requests = m_requests.size();
        Scheduler::Output scheduler_output;
        {
            static ManualTimer timer("scheduling");
            timer.start();
            scheduler_output = m_scheduler->schedule(m_requests);
            m_pipeline_metrics.scheduled_requests = scheduler_output.m_scheduled_sequence_groups_ids.size();
            m_pipeline_metrics.cache_usage = scheduler_output.m_cache_usage;
            m_cache_manager->copy_blocks(scheduler_output.m_block_copy_map);
            timer.end();
        }

        // if no tokens were scheduled, we are out of memory
        if (scheduler_output.m_total_num_scheduled_tokens == 0) {
            for (size_t i = 0; i < m_requests.size(); ++i) {
                SequenceGroup::Ptr sequence_group = m_requests[i];
                sequence_group->set_out_of_memory();
                sequence_group->notify_handle();
            }
            _free_non_running_requests();
            return;
        }

        ov::Tensor logits;
        {
            static ManualTimer timer("forward");
            timer.start();
            logits = m_model_runner->forward(m_requests, scheduler_output);
            timer.end();

            // collect detailed statistic
            std::vector<ov::ProfilingInfo> profiling_info = m_model_runner->get_infer_request().get_profiling_info();
            for (const ov::ProfilingInfo& info : profiling_info) {
                double current_time = info.real_time.count();
                if (info.node_type == "PagedAttentionExtension") {
                    m_perf.m_paged_attention_time_ms += current_time;
                } else if (info.node_type == "FullyConnected") {
                    m_perf.m_matmul_time_ms += current_time;
                }
                m_perf.m_infer_total_ms += current_time;
            }
        }

        SamplerOutput sampler_output;
        {
            static ManualTimer timer("sample");
            timer.start();
            sampler_output = m_sampler->sample(m_requests, logits);
            timer.end();
        }

        // process sampler_output (e.g. fork or drop sequences from BlockScheduler)
        {
            static ManualTimer timer("fork / free sequence");
            timer.start();

            for (const auto& pair : sampler_output.m_forked_sequences) {
                uint64_t parent_id = pair.first;
                const std::list<uint64_t>& child_ids = pair.second;
                for (auto & child_id : child_ids)
                    m_scheduler->fork_sequence(parent_id, child_id);
            }

            for (auto seq_id : sampler_output.m_dropped_sequences)
                m_scheduler->free_sequence(seq_id);

            timer.end();
        }

        // free non running requests for current step

        {
            static ManualTimer timer("free non running requests");
            timer.start();
            _free_non_running_requests();
            timer.end();
        }

        step_timer.end();
    }

    bool has_non_finished_requests() {
        std::lock_guard<std::mutex> lock{m_awaiting_requests_mutex};
        return !m_awaiting_requests.empty() || !m_requests.empty();
    }

    std::vector<GenerationResult> generate(const std::vector<std::string> prompts, std::vector<ov::genai::GenerationConfig> sampling_params) {
        OPENVINO_ASSERT(!has_non_finished_requests(), "Generate cannot be called while ContinuousBatchingPipeline is already in running state. Use ContinuousBatchingPipeline::add_request");
        OPENVINO_ASSERT(prompts.size() == sampling_params.size());

        std::vector<GenerationHandle> generations;
        for (size_t request_id = 0; request_id < prompts.size(); ++request_id) {
            generations.push_back(add_request(request_id, prompts[request_id], sampling_params[request_id]));
        }

        std::vector<GenerationResult> results;
        results.reserve(m_awaiting_requests.size());

        while (has_non_finished_requests()) {
            step();
        }

        for (size_t generation_idx = 0; generation_idx < generations.size(); ++generation_idx) {
            const auto& generation = generations[generation_idx];
            GenerationResult result;
            result.m_request_id = 1;
            std::vector<GenerationOutput> generation_outputs = generation->read_all();
            std::sort(generation_outputs.begin(), generation_outputs.end(), [=] (GenerationOutput& r1, GenerationOutput& r2) {
                return r1.score > r2.score;
            });

            auto num_outputs = std::min(sampling_params[generation_idx].num_return_sequences, generation_outputs.size());
            for (size_t generation_output_idx = 0; generation_output_idx < num_outputs; ++generation_output_idx) {
                const auto& generation_output = generation_outputs[generation_output_idx];
                std::string output_text = m_tokenizer.decode(generation_output.generated_token_ids);
                result.m_generation_ids.push_back(output_text);
                result.m_scores.push_back(generation_output.score);
            }
            result.m_status = generation->get_status();
            results.push_back(result);
        }

        OPENVINO_ASSERT(results.size() == prompts.size());
        return results;
    }
};

=======
>>>>>>> 42096011
ContinuousBatchingPipeline::ContinuousBatchingPipeline( const std::string& models_path,
                                                        const SchedulerConfig& scheduler_config,
                                                        const std::string& device,
                                                        const ov::AnyMap& llm_plugin_config,
                                                        const ov::AnyMap& tokenizer_plugin_config) {
    m_impl = std::make_shared<ContinuousBatchingImpl>(models_path, scheduler_config, device, llm_plugin_config, tokenizer_plugin_config);
}

ContinuousBatchingPipeline::ContinuousBatchingPipeline(
    const std::string& model_path,
    const Tokenizer& tokenizer,
    const SchedulerConfig& scheduler_config,
    const std::string& device,
<<<<<<< HEAD
    const ov::AnyMap& plugin_config
) : m_impl{std::make_shared<Impl>(model_path, tokenizer, scheduler_config, device, plugin_config)} {}
=======
    const ov::AnyMap& plugin_config) {
    m_impl = std::make_shared<ContinuousBatchingImpl>(model_path, tokenizer, scheduler_config, device, plugin_config);
}
>>>>>>> 42096011

ov::genai::Tokenizer ContinuousBatchingPipeline::get_tokenizer() {
    return m_impl->get_tokenizer();
}

ov::genai::GenerationConfig ContinuousBatchingPipeline::get_config() const{
    return m_impl->get_config();
}

PipelineMetrics ContinuousBatchingPipeline::get_metrics() const{
    return m_impl->get_metrics();
}

GenerationHandle ContinuousBatchingPipeline::add_request(uint64_t request_id, const std::string& prompt, const ov::genai::GenerationConfig& sampling_params) {
    return m_impl->add_request(request_id, prompt, sampling_params);
}

GenerationHandle ContinuousBatchingPipeline::add_request(uint64_t request_id, const ov::Tensor& input_ids, const ov::genai::GenerationConfig& sampling_params) {
    return m_impl->add_request(request_id, input_ids, sampling_params);
}

void ContinuousBatchingPipeline::step() {
    m_impl->step();
}

bool ContinuousBatchingPipeline::has_non_finished_requests() {
    return m_impl->has_non_finished_requests();
}

std::vector<EncodedGenerationResult> ContinuousBatchingPipeline::generate(const std::vector<ov::Tensor>& input_ids, const std::vector<ov::genai::GenerationConfig>& sampling_params, const StreamerVariant& streamer) {
    return m_impl->generate(input_ids, sampling_params, streamer);
}

std::vector<GenerationResult> ContinuousBatchingPipeline::generate(const std::vector<std::string>& prompts, const std::vector<ov::genai::GenerationConfig>& sampling_params, const StreamerVariant& streamer) {
    return m_impl->generate(prompts, sampling_params, streamer);
}

void ContinuousBatchingPipeline::start_chat(const std::string& system_message) {
    m_impl->start_chat(system_message);
};

void ContinuousBatchingPipeline::finish_chat() {
    m_impl->finish_chat();
};<|MERGE_RESOLUTION|>--- conflicted
+++ resolved
@@ -16,272 +16,6 @@
 
 using namespace ov::genai;
 
-<<<<<<< HEAD
-void apply_paged_attention_transformations(std::shared_ptr<ov::Model> model, DeviceConfig& device_config);
-
-class ContinuousBatchingPipeline::Impl {
-    ov::genai::Tokenizer m_tokenizer;
-    std::shared_ptr<Scheduler> m_scheduler;
-    std::shared_ptr<CacheManager> m_cache_manager;
-    std::shared_ptr<ModelRunner> m_model_runner;
-    std::shared_ptr<Sampler> m_sampler;
-
-    // TODO (mzegla): GenerationConfig is request specific object
-    // and pipeline only uses default rng_seed. 
-    ov::genai::GenerationConfig m_generation_config;
-
-    PipelineMetrics m_pipeline_metrics;
-
-    struct PerfTime {
-        float m_paged_attention_time_ms = 0.0f;
-        float m_matmul_time_ms = 0.0f;
-        float m_infer_total_ms = 0.0f;
-
-        ~PerfTime() {
-            std::cout << "Inference requests aggregated statistic: " << std::endl;
-            std::cout << "Paged attention % of inference execution: " << (m_paged_attention_time_ms / m_infer_total_ms) * 100 << std::endl;
-            std::cout << "MatMul % of inference execution: " << (m_matmul_time_ms / m_infer_total_ms) * 100 << std::endl;
-            std::cout << "Total inference execution secs: " << m_infer_total_ms / 1000. << std::endl;
-            std::cout << std::endl;
-        }
-    } m_perf;
-
-    // current requests to process
-    std::vector<SequenceGroup::Ptr> m_requests;
-    // requests added to the pipeline that will be added to m_requests in the next iteration
-    std::vector<SequenceGroup::Ptr> m_awaiting_requests;
-    // Mutex protecting access to m_awaiting_requests, so add_request and step methods can be called from different threads
-    std::mutex m_awaiting_requests_mutex;
-
-
-    void _free_non_running_requests() {
-        std::vector<SequenceGroup::Ptr>::iterator requests_iterator = m_requests.begin();
-        while (requests_iterator != m_requests.end()) {
-            const auto& request = *requests_iterator;
-            if(request->has_finished() || request->out_of_memory() || request->handle_dropped()) {
-                for (const auto& sequence: request->get_sequences()) {
-                    m_scheduler->free_sequence(sequence->get_id());
-                }
-                m_sampler->clear_beam_search_info(request->get_request_id());
-                requests_iterator = m_requests.erase(requests_iterator);
-            } else {
-                requests_iterator++;
-            }
-        }
-    }
-
-public:
-    Impl(const std::string& models_path, const Tokenizer& tokenizer, const SchedulerConfig& scheduler_config, const std::string& device, const ov::AnyMap& plugin_config) :
-            m_tokenizer{tokenizer} {
-        ov::Core core;
-
-        // The model can be compiled for GPU as well
-        std::shared_ptr<ov::Model> model = core.read_model(models_path + "/openvino_model.xml");
-
-        DeviceConfig device_config(core, scheduler_config, device);
-
-        apply_paged_attention_transformations(model, device_config);
-
-        ov::InferRequest infer_request = core.compile_model(model, device_config.get_device(), plugin_config).create_infer_request();
-
-        // setup KV caches
-        m_cache_manager = std::make_shared<CacheManager>(device_config);
-        for (size_t decoder_layer_id = 0; decoder_layer_id < device_config.get_num_layers(); ++decoder_layer_id) {
-            infer_request.set_input_tensor(2 + decoder_layer_id * 2, m_cache_manager->get_key_cache(decoder_layer_id));
-            infer_request.set_input_tensor(2 + decoder_layer_id * 2 + 1, m_cache_manager->get_value_cache(decoder_layer_id));
-        }
-
-        SchedulerConfig updated_config = scheduler_config;
-        // update KV number in scheduler config
-        if (scheduler_config.num_kv_blocks != device_config.get_num_kv_blocks()) {
-            updated_config.num_kv_blocks = device_config.get_num_kv_blocks();
-        }
-
-        m_scheduler = std::make_shared<Scheduler>(updated_config);
-        // and finally create model runner
-        m_model_runner = std::make_shared<ModelRunner>(infer_request, updated_config);
-        m_sampler = std::make_shared<Sampler>();
-        m_sampler->set_seed(m_generation_config.rng_seed);
-
-        // read default generation config
-    }
-
-    Impl(const std::string& models_path, const SchedulerConfig& scheduler_config, const std::string& device, const ov::AnyMap& plugin_config)
-        : Impl{models_path, Tokenizer(models_path), scheduler_config, device, plugin_config} {}
-
-    ov::genai::GenerationConfig get_config() const {
-        return m_generation_config;
-    }
-
-    PipelineMetrics get_metrics() const {
-        return m_pipeline_metrics;
-    }
-
-    ov::genai::Tokenizer get_tokenizer() {
-        return m_tokenizer;
-    }
-
-    GenerationHandle add_request(uint64_t request_id, std::string prompt, ov::genai::GenerationConfig sampling_params) {
-        sampling_params.set_eos_token_id(m_tokenizer.get_eos_token_id());
-        sampling_params.validate();
-
-        ov::Tensor input_ids;
-        {
-            static ManualTimer timer("tokenize");
-            timer.start();
-            input_ids = m_tokenizer.encode(prompt).input_ids;
-            timer.end();
-        }
-
-        SequenceGroup::Ptr sequence_group = std::make_shared<SequenceGroup>(request_id, input_ids,
-                                                                            sampling_params, m_scheduler->get_config().block_size);
-        {
-            std::lock_guard<std::mutex> lock{m_awaiting_requests_mutex};
-            m_awaiting_requests.push_back(sequence_group);
-        }
-        return std::make_unique<GenerationHandleImpl>(sequence_group->get_generation_stream(), sampling_params);
-    }
-
-    void step() {
-        static ManualTimer step_timer("step()");
-        step_timer.start();
-
-        // Pull awaiting requests
-        {
-            std::lock_guard<std::mutex> lock{m_awaiting_requests_mutex};
-            m_requests.insert(m_requests.end(), m_awaiting_requests.begin(), m_awaiting_requests.end());
-            m_awaiting_requests.clear();
-        }
-
-        m_pipeline_metrics.requests = m_requests.size();
-        Scheduler::Output scheduler_output;
-        {
-            static ManualTimer timer("scheduling");
-            timer.start();
-            scheduler_output = m_scheduler->schedule(m_requests);
-            m_pipeline_metrics.scheduled_requests = scheduler_output.m_scheduled_sequence_groups_ids.size();
-            m_pipeline_metrics.cache_usage = scheduler_output.m_cache_usage;
-            m_cache_manager->copy_blocks(scheduler_output.m_block_copy_map);
-            timer.end();
-        }
-
-        // if no tokens were scheduled, we are out of memory
-        if (scheduler_output.m_total_num_scheduled_tokens == 0) {
-            for (size_t i = 0; i < m_requests.size(); ++i) {
-                SequenceGroup::Ptr sequence_group = m_requests[i];
-                sequence_group->set_out_of_memory();
-                sequence_group->notify_handle();
-            }
-            _free_non_running_requests();
-            return;
-        }
-
-        ov::Tensor logits;
-        {
-            static ManualTimer timer("forward");
-            timer.start();
-            logits = m_model_runner->forward(m_requests, scheduler_output);
-            timer.end();
-
-            // collect detailed statistic
-            std::vector<ov::ProfilingInfo> profiling_info = m_model_runner->get_infer_request().get_profiling_info();
-            for (const ov::ProfilingInfo& info : profiling_info) {
-                double current_time = info.real_time.count();
-                if (info.node_type == "PagedAttentionExtension") {
-                    m_perf.m_paged_attention_time_ms += current_time;
-                } else if (info.node_type == "FullyConnected") {
-                    m_perf.m_matmul_time_ms += current_time;
-                }
-                m_perf.m_infer_total_ms += current_time;
-            }
-        }
-
-        SamplerOutput sampler_output;
-        {
-            static ManualTimer timer("sample");
-            timer.start();
-            sampler_output = m_sampler->sample(m_requests, logits);
-            timer.end();
-        }
-
-        // process sampler_output (e.g. fork or drop sequences from BlockScheduler)
-        {
-            static ManualTimer timer("fork / free sequence");
-            timer.start();
-
-            for (const auto& pair : sampler_output.m_forked_sequences) {
-                uint64_t parent_id = pair.first;
-                const std::list<uint64_t>& child_ids = pair.second;
-                for (auto & child_id : child_ids)
-                    m_scheduler->fork_sequence(parent_id, child_id);
-            }
-
-            for (auto seq_id : sampler_output.m_dropped_sequences)
-                m_scheduler->free_sequence(seq_id);
-
-            timer.end();
-        }
-
-        // free non running requests for current step
-
-        {
-            static ManualTimer timer("free non running requests");
-            timer.start();
-            _free_non_running_requests();
-            timer.end();
-        }
-
-        step_timer.end();
-    }
-
-    bool has_non_finished_requests() {
-        std::lock_guard<std::mutex> lock{m_awaiting_requests_mutex};
-        return !m_awaiting_requests.empty() || !m_requests.empty();
-    }
-
-    std::vector<GenerationResult> generate(const std::vector<std::string> prompts, std::vector<ov::genai::GenerationConfig> sampling_params) {
-        OPENVINO_ASSERT(!has_non_finished_requests(), "Generate cannot be called while ContinuousBatchingPipeline is already in running state. Use ContinuousBatchingPipeline::add_request");
-        OPENVINO_ASSERT(prompts.size() == sampling_params.size());
-
-        std::vector<GenerationHandle> generations;
-        for (size_t request_id = 0; request_id < prompts.size(); ++request_id) {
-            generations.push_back(add_request(request_id, prompts[request_id], sampling_params[request_id]));
-        }
-
-        std::vector<GenerationResult> results;
-        results.reserve(m_awaiting_requests.size());
-
-        while (has_non_finished_requests()) {
-            step();
-        }
-
-        for (size_t generation_idx = 0; generation_idx < generations.size(); ++generation_idx) {
-            const auto& generation = generations[generation_idx];
-            GenerationResult result;
-            result.m_request_id = 1;
-            std::vector<GenerationOutput> generation_outputs = generation->read_all();
-            std::sort(generation_outputs.begin(), generation_outputs.end(), [=] (GenerationOutput& r1, GenerationOutput& r2) {
-                return r1.score > r2.score;
-            });
-
-            auto num_outputs = std::min(sampling_params[generation_idx].num_return_sequences, generation_outputs.size());
-            for (size_t generation_output_idx = 0; generation_output_idx < num_outputs; ++generation_output_idx) {
-                const auto& generation_output = generation_outputs[generation_output_idx];
-                std::string output_text = m_tokenizer.decode(generation_output.generated_token_ids);
-                result.m_generation_ids.push_back(output_text);
-                result.m_scores.push_back(generation_output.score);
-            }
-            result.m_status = generation->get_status();
-            results.push_back(result);
-        }
-
-        OPENVINO_ASSERT(results.size() == prompts.size());
-        return results;
-    }
-};
-
-=======
->>>>>>> 42096011
 ContinuousBatchingPipeline::ContinuousBatchingPipeline( const std::string& models_path,
                                                         const SchedulerConfig& scheduler_config,
                                                         const std::string& device,
@@ -295,14 +29,9 @@
     const Tokenizer& tokenizer,
     const SchedulerConfig& scheduler_config,
     const std::string& device,
-<<<<<<< HEAD
-    const ov::AnyMap& plugin_config
-) : m_impl{std::make_shared<Impl>(model_path, tokenizer, scheduler_config, device, plugin_config)} {}
-=======
     const ov::AnyMap& plugin_config) {
     m_impl = std::make_shared<ContinuousBatchingImpl>(model_path, tokenizer, scheduler_config, device, plugin_config);
 }
->>>>>>> 42096011
 
 ov::genai::Tokenizer ContinuousBatchingPipeline::get_tokenizer() {
     return m_impl->get_tokenizer();
