--- conflicted
+++ resolved
@@ -361,34 +361,13 @@
                     model_dir / "openvino_resampler_model.xml", device, device_config
                 ).create_infer_request();
 
-<<<<<<< HEAD
-                m_embedding = core.compile_model(
-                    model_dir / "openvino_text_embeddings_model.xml", device, device_config
-                ).create_infer_request();
-
-                m_language = core.compile_model(
-                    model_dir / "openvino_language_model.xml", device, device_config
-                ).create_infer_request();
-
                 m_pos_embed_cache = get_2d_sincos_pos_embed(m_vlm_config.hidden_size, {70, 70});
-            } else if (m_vlm_config.model_type == VLMModelType::LLAVA) {
-                m_language = core.compile_model(
-                    model_dir / "openvino_language_model.xml", device, device_config
-                ).create_infer_request();
-
-                // Reusing the same m_embedding for llava text_embeddings model
-                m_embedding = core.compile_model(
-                    model_dir / "openvino_text_embeddings_model.xml", device, device_config
-                ).create_infer_request();
-=======
-                m_pos_embed_cache = get_2d_sincos_pos_embed(m_vlm_config.hidden_size, {70, 70});
->>>>>>> 7513752d
-            }
-            m_embedding = ov::Core{}.compile_model(
+            }
+            m_embedding = core.compile_model(
                 model_dir / "openvino_text_embeddings_model.xml", device, device_config
             ).create_infer_request();
 
-            m_language = ov::Core{}.compile_model(
+            m_language = core.compile_model(
                 model_dir / "openvino_language_model.xml", device, device_config
             ).create_infer_request();
 
