--- conflicted
+++ resolved
@@ -158,14 +158,10 @@
         // Initialize tokenizer's cache to save time later.
         // infer_special_tokens_if_necessary() already could do that
         // but it didn't run decode() for sure.
-<<<<<<< HEAD
-        decode(encode("").input_ids);
-=======
         // TODO CVS-150630: Empty strings sporadically can fail, therefore use nonempty string for warmup.
         auto tokenized_input = encode("non empty string").input_ids;
         if (m_detokenizer)
             decode(tokenized_input);
->>>>>>> 42096011
     }
 
     // load special tokens ids from config.json
