--- conflicted
+++ resolved
@@ -43,51 +43,11 @@
 class Sampler {
     class GroupBeamSearcher;
 
-<<<<<<< HEAD
-    std::vector<Token> _get_logit_vector(ov::Tensor logits, size_t batch_idx = 1) {
-        ov::Shape logits_shape = logits.get_shape();
-        size_t batch_size = logits_shape[0], seq_len = logits_shape[1], vocab_size = logits_shape[2];
-        OPENVINO_ASSERT(batch_idx <= batch_size);
-        size_t batch_offset = batch_idx * seq_len * vocab_size;
-        size_t sequence_offset = (seq_len - 1) * vocab_size;
-        const float* logits_data = logits.data<const float>() + batch_offset + sequence_offset;
-
-        std::vector<Token> logit_vector(vocab_size);
-        for (size_t i = 0; i < logit_vector.size(); i++) {
-            logit_vector[i] = Token(logits_data[i], i);
-        }
-        return logit_vector;
-    }
-
-    Token _greedy_sample(const std::vector<Token>& logit_vector) const {
-        Token max_token{-std::numeric_limits<float>::infinity() , 0};
-        for (const auto& logit : logit_vector) {
-            if (logit.m_log_prob > max_token.m_log_prob) {
-                max_token = logit;
-            }
-        }
-        return max_token;
-    }
-
-    std::vector<Token> _multinomial_sample(const std::vector<Token>& logit_vector, size_t num_tokens_per_sequence) {
-        std::vector<float> multinomial_weights(logit_vector.size());
-        for (size_t i = 0; i < logit_vector.size(); i++) multinomial_weights[i] = logit_vector[i].m_log_prob;
-
-        auto dist = std::discrete_distribution<size_t>(multinomial_weights.begin(), multinomial_weights.end()); // equivalent to multinomial with number of trials == 1
-        std::vector<Token> out_tokens;
-        for (size_t token_idx = 0; token_idx < num_tokens_per_sequence; ++token_idx) {
-            size_t element_to_pick = dist(rng_engine);
-            out_tokens.push_back(logit_vector[element_to_pick]);
-        }
-        return out_tokens;
-    }
-=======
     Logits _get_logit_vector(ov::Tensor logits, size_t batch_idx, size_t token_idx);
     Token _greedy_sample(const Logits& logits) const;
     std::vector<Token> _multinomial_sample(const Logits& logits, size_t num_tokens_per_sequence);
     std::vector<int64_t> _try_finish_generation(SequenceGroup::Ptr & sequence_group);
     void update_logit_processor(uint64_t request_id, uint64_t token_id);
->>>>>>> 42096011
 
     // request ID => beam search tracking information
     std::map<uint64_t, GroupBeamSearcher> m_beam_search_info;
@@ -104,10 +64,6 @@
 
     SamplerOutput sample(std::vector<SequenceGroup::Ptr> & sequence_groups, ov::Tensor logits, bool is_validation_mode_enabled = false);
     void set_seed(size_t seed) { rng_engine.seed(seed); }
-<<<<<<< HEAD
-
-=======
->>>>>>> 42096011
     void clear_beam_search_info(uint64_t request_id);
 };
 
@@ -151,19 +107,7 @@
 public:
     explicit GroupBeamSearcher(SequenceGroup::Ptr sequence_group, Tokenizer tokenizer);
 
-<<<<<<< HEAD
-            // child become parents
-            group.ongoing = child_beams_per_group[group_id];
-        }
-    }
-}
-
-void Sampler::clear_beam_search_info(uint64_t request_id) { 
-    m_beam_search_info.erase(request_id);
-}
-=======
     void select_next_tokens(const ov::Tensor& logits, SamplerOutput& sampler_output);
     void finalize(SamplerOutput& sampler_output);
 };
->>>>>>> 42096011
 }