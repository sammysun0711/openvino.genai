# Copyright (C) 2018-2025 Intel Corporation
# SPDX-License-Identifier: Apache-2.0
#

# Dependencies

include(FetchContent)

if(NOT TARGET nlohmann_json)
    FetchContent_Declare(nlohmann_json
        URL https://github.com/nlohmann/json/archive/refs/tags/v3.11.3.tar.gz
        URL_HASH SHA256=0d8ef5af7f9794e3263480193c491549b2ba6cc74bb018906202ada498a79406)
    FetchContent_MakeAvailable(nlohmann_json)
endif()

function(ov_genai_build_jinja2cpp)
    FetchContent_Declare(jinja2cpp
        URL https://github.com/jinja2cpp/Jinja2Cpp/archive/86dfb939b5c2beb7fabddae2df386be4e7fb9507.tar.gz
        URL_HASH SHA256=c222e2407316a573561bd74dfd1cd7b34b359f5481ac59529b3de355162ef9f7)

    FetchContent_GetProperties(jinja2cpp)
    if(NOT jinja2cpp_POPULATED)
        FetchContent_Populate(jinja2cpp)

        set(BUILD_SHARED_LIBS OFF)
        set(JINJA2CPP_INSTALL OFF CACHE BOOL "")
        set(JINJA2CPP_CXX_STANDARD 17 CACHE STRING "")
        set(JINJA2CPP_BUILD_SHARED OFF CACHE BOOL "")
        set(JINJA2CPP_USE_REGEX "std" CACHE STRING "")
        set(JINJA2CPP_WITH_JSON_BINDINGS "none" CACHE STRING "")
        set(JINJA2CPP_STRICT_WARNINGS OFF CACHE BOOL "")
        set(JINJA2CPP_PIC ON CACHE BOOL "")

        # options for Jinja2Cpp dependencies
        option(RAPIDJSON_BUILD_DOC "Build rapidjson documentation." OFF)

        if(CMAKE_COMPILER_IS_GNUCXX OR OV_COMPILER_IS_CLANG OR (OV_COMPILER_IS_INTEL_LLVM AND UNIX))
            set(CMAKE_CXX_FLAGS "${CMAKE_CXX_FLAGS} -Wno-undef")
        endif()
        if(SUGGEST_OVERRIDE_SUPPORTED)
            set(CMAKE_CXX_FLAGS "${CMAKE_CXX_FLAGS} -Wno-suggest-override")
        endif()

        add_subdirectory("${jinja2cpp_SOURCE_DIR}" "${jinja2cpp_BINARY_DIR}" EXCLUDE_FROM_ALL)

        target_compile_definitions(jinja2cpp PUBLIC JINJA2CPP_LINK_AS_SHARED=0)
    endif()
endfunction()

FetchContent_Declare(safetensors.h
    URL https://github.com/hsnyder/safetensors.h/archive/974a85d7dfd6e010558353226638bb26d6b9d756.tar.gz
    URL_HASH SHA256=9aaf5961609601cf9aaa96582a207bce7c6e5fbf57ed2cc669bb7bde6a937d4b)
FetchContent_MakeAvailable(safetensors.h)

ov_genai_build_jinja2cpp()

# generate version files

configure_file("${OpenVINOGenAI_SOURCE_DIR}/cmake/templates/version.hpp.in"
               "${CMAKE_CURRENT_BINARY_DIR}/openvino/genai/version.hpp" @ONLY)

configure_file("${OpenVINOGenAI_SOURCE_DIR}/cmake/templates/version.cpp.in"
               "${CMAKE_CURRENT_BINARY_DIR}/version.cpp" @ONLY)

# Object library
file(GLOB_RECURSE SOURCE_FILES "${CMAKE_CURRENT_SOURCE_DIR}/src/*.cpp" "${CMAKE_CURRENT_SOURCE_DIR}/src/*.c" "${OpenVINOGenAI_SOURCE_DIR}/src/c/src/*.cpp")
list(APPEND SOURCE_FILES "${CMAKE_CURRENT_BINARY_DIR}/version.cpp")

set(TARGET_NAME openvino_genai)
set(TARGET_NAME_OBJ ${TARGET_NAME}_obj)

add_library(${TARGET_NAME_OBJ} OBJECT ${SOURCE_FILES})

if(TARGET openvino_tokenizers)
    add_dependencies(${TARGET_NAME_OBJ} openvino_tokenizers)
endif()

if(ENABLE_GGUF)
  message(STATUS "Downloading gguflib")
  FetchContent_Declare(
    gguflib
    GIT_REPOSITORY https://github.com/antirez/gguf-tools/
    GIT_TAG af7d88d808a7608a33723fba067036202910acb3)
  FetchContent_MakeAvailable(gguflib)
  target_include_directories(${TARGET_NAME_OBJ}
                             PRIVATE "${gguflib_SOURCE_DIR}")
  target_include_directories(${TARGET_NAME_OBJ}
                            PRIVATE "$<BUILD_INTERFACE:${CMAKE_CURRENT_SOURCE_DIR}/src/gguf_utils>")
  set(CMAKE_POSITION_INDEPENDENT_CODE ON)
  add_library(gguflib STATIC ${gguflib_SOURCE_DIR}/fp16.c
                             ${gguflib_SOURCE_DIR}/gguflib.c)
  #target_compile_features(gguflib PRIVATE fPIC)
  target_link_libraries(${TARGET_NAME_OBJ} PRIVATE $<BUILD_INTERFACE:gguflib>) 
  target_sources(${TARGET_NAME_OBJ} PRIVATE ${CMAKE_CURRENT_SOURCE_DIR}/src/gguf_utils/gguf.cpp
                             ${CMAKE_CURRENT_SOURCE_DIR}/src/gguf_utils/gguf_quants.cpp
                             ${CMAKE_CURRENT_SOURCE_DIR}/src/gguf_utils/gguf_modeling.cpp
                             ${CMAKE_CURRENT_SOURCE_DIR}/src/gguf_utils/building_blocks.cpp)
endif()

target_include_directories(${TARGET_NAME_OBJ}
    PUBLIC "$<BUILD_INTERFACE:${CMAKE_CURRENT_SOURCE_DIR}/include>"
           "$<BUILD_INTERFACE:${OpenVINOGenAI_SOURCE_DIR}/src/c/include>"
           "$<BUILD_INTERFACE:${CMAKE_CURRENT_BINARY_DIR}>"
    PRIVATE "${CMAKE_CURRENT_SOURCE_DIR}/src")

target_include_directories(${TARGET_NAME_OBJ} SYSTEM PRIVATE "${safetensors.h_SOURCE_DIR}" "${gguflib_SOURCE_DIR}")

target_link_libraries(${TARGET_NAME_OBJ} PRIVATE openvino::runtime openvino::runtime::c openvino::threading nlohmann_json::nlohmann_json jinja2cpp)

target_compile_features(${TARGET_NAME_OBJ} PRIVATE cxx_std_17)

target_compile_definitions(${TARGET_NAME_OBJ} PRIVATE openvino_genai_EXPORTS)

set_target_properties(${TARGET_NAME_OBJ} PROPERTIES POSITION_INDEPENDENT_CODE ON)

# Shared library

add_library(${TARGET_NAME} SHARED $<TARGET_OBJECTS:${TARGET_NAME_OBJ}>)
add_library(openvino::genai ALIAS ${TARGET_NAME})

target_include_directories(${TARGET_NAME} INTERFACE "$<INSTALL_INTERFACE:runtime/include>"
                                                    "$<BUILD_INTERFACE:${CMAKE_CURRENT_SOURCE_DIR}/include>"
                                                    "$<BUILD_INTERFACE:${OpenVINOGenAI_SOURCE_DIR}/src/c/include>"
                                                    "$<BUILD_INTERFACE:${CMAKE_CURRENT_BINARY_DIR}>")

<<<<<<< HEAD
target_link_libraries(${TARGET_NAME} PUBLIC openvino::runtime PRIVATE openvino::threading nlohmann_json::nlohmann_json jinja2cpp ${CMAKE_DL_LIBS})
if(ENABLE_GGUF)
  target_link_libraries(${TARGET_NAME} PRIVATE gguflib ${CMAKE_DL_LIBS})
endif()
=======
target_link_libraries(${TARGET_NAME} PUBLIC openvino::runtime openvino::runtime::c PRIVATE openvino::threading nlohmann_json::nlohmann_json jinja2cpp ${CMAKE_DL_LIBS})
>>>>>>> 443248c8

target_compile_features(${TARGET_NAME} INTERFACE cxx_std_17)

set_target_properties(${TARGET_NAME} PROPERTIES
    EXPORT_NAME genai
    ARCHIVE_OUTPUT_DIRECTORY "$<1:${CMAKE_BINARY_DIR}/openvino_genai/>"
    LIBRARY_OUTPUT_DIRECTORY "$<1:${CMAKE_BINARY_DIR}/openvino_genai/>"
    RUNTIME_OUTPUT_DIRECTORY "$<1:${CMAKE_BINARY_DIR}/openvino_genai/>"
)

# Extract two last digits from OpenVINOGenAI_VERSION_MAJOR because SOVERSION can only contain up to 4 symbols.
string(REGEX MATCH [=[[0-9][0-9]$]=] MAJOR_SUFFIX ${OpenVINOGenAI_VERSION_MAJOR})
if(DEFINED PY_BUILD_CMAKE_PACKAGE_NAME AND LINUX)
    # Don't pack symlinks but append version hash to the name for wheel
    set_target_properties(${TARGET_NAME} PROPERTIES
        SUFFIX ${CMAKE_SHARED_LIBRARY_SUFFIX}.${MAJOR_SUFFIX}${OpenVINOGenAI_VERSION_MINOR}${OpenVINOGenAI_VERSION_PATCH})
elseif(DEFINED PY_BUILD_CMAKE_PACKAGE_NAME AND APPLE)
    set_target_properties(${TARGET_NAME} PROPERTIES
        SUFFIX .${MAJOR_SUFFIX}${OpenVINOGenAI_VERSION_MINOR}${OpenVINOGenAI_VERSION_PATCH}${CMAKE_SHARED_LIBRARY_SUFFIX})
else()
    set_target_properties(${TARGET_NAME} PROPERTIES
        VERSION ${OpenVINOGenAI_VERSION}
        SOVERSION ${MAJOR_SUFFIX}${OpenVINOGenAI_VERSION_MINOR}${OpenVINOGenAI_VERSION_PATCH})
endif()

if(OpenVINODeveloperPackage_FOUND)
    # must be called after all target_link_libraries
    ov_add_api_validator_post_build_step(TARGET ${TARGET_NAME})

    ov_ncc_naming_style(FOR_TARGET ${TARGET_NAME}
                        SOURCE_DIRECTORIES "${CMAKE_CURRENT_SOURCE_DIR}/include")

    # TODO: override versions as currently they come from OpenVINO
    # ov_add_vs_version_file(NAME ${TARGET_NAME}
    #                        FILEDESCRIPTION "OpenVINO GenAI library")

    # TODO: commit changes separately
    # ov_add_clang_format_target(${TARGET_NAME}_clang FOR_TARGETS ${TARGET_NAME})
endif()

# - Windows: `<openvino_dir>\runtime\bin\intel64\Release\`
# - MacOS_x86: `<openvino_dir>/runtime/lib/intel64/Release`
# - MacOS_arm64: `<openvino_dir>/runtime/lib/arm64/Release/`
# - Linux_x86: `<openvino_dir>/runtime/lib/intel64/`
# - Linux_arm64: `<openvino_dir>/runtime/lib/aarch64/`
string(TOLOWER "${CMAKE_SYSTEM_PROCESSOR}" ARCH_DIR)
if(ARCH_DIR MATCHES "amd64.*|x86_64.*|AMD64.*")
    set(ARCH_DIR intel64)
elseif(ARCH_DIR MATCHES "^(arm64.*|aarch64.*|AARCH64.*|ARM64.*)")
    if(APPLE)
        set(ARCH_DIR "arm64")
    else()
        set(ARCH_DIR "aarch64")
    endif()
elseif(ARCH_DIR STREQUAL "x86_64" OR ARCH_DIR STREQUAL "amd64"  # Windows detects Intel's 64-bit CPU as AMD64
        OR CMAKE_OSX_ARCHITECTURES STREQUAL "x86_64")
    set(ARCH_DIR intel64)
endif()
if(MSVC OR APPLE)
    set(ARCH_DIR ${ARCH_DIR}/${CMAKE_BUILD_TYPE})
endif()

# Put binaries at the top level for NPM package
if(CPACK_GENERATOR STREQUAL "NPM")
    set(LIBRARY_DESTINATION .)
    set(ARCHIVE_DESTINATION .)
    set(RUNTIME_DESTINATION .)

    # setting RPATH / LC_RPATH depending on platform
    if(LINUX)
        # to find libopenvino_genai.so in the same folder
        set(rpaths "$ORIGIN")
        # to find libopenvino.so when installing from npm
        list(APPEND rpaths "$ORIGIN/../../openvino-node/bin")
        # to find libopenvino.so when installing from source
        list(APPEND rpaths "$ORIGIN/../node_modules/openvino-node/bin")
    elseif(APPLE)
        # to find libopenvino_genai.dylib in the same folder
        set(rpaths "@loader_path")
        # to find libopenvino.dylib when installing from npm
        list(APPEND rpaths "@loader_path/../../openvino-node/bin")
        # to find libopenvino.dylib when installing from source
        list(APPEND rpaths "@loader_path/../node_modules/openvino-node/bin")
    endif()

    if(rpaths)
        set_target_properties(${TARGET_NAME} PROPERTIES INSTALL_RPATH "${rpaths}")
    endif()
else()
    set(LIBRARY_DESTINATION runtime/lib/${ARCH_DIR})
    set(ARCHIVE_DESTINATION runtime/lib/${ARCH_DIR})
    set(RUNTIME_DESTINATION runtime/bin/${ARCH_DIR})
endif()

install(TARGETS ${TARGET_NAME} EXPORT OpenVINOGenAITargets
        LIBRARY DESTINATION ${LIBRARY_DESTINATION} COMPONENT core_genai
            NAMELINK_COMPONENT core_genai_dev
        ARCHIVE DESTINATION ${ARCHIVE_DESTINATION} COMPONENT core_genai_dev
        RUNTIME DESTINATION ${RUNTIME_DESTINATION} COMPONENT core_genai
        INCLUDES DESTINATION runtime/include)

# development files do not need to be built for NPM package
if(CPACK_GENERATOR STREQUAL "NPM")
    return()
endif()

install(DIRECTORY ${CMAKE_CURRENT_SOURCE_DIR}/include/
                  ${OpenVINOGenAI_SOURCE_DIR}/src/c/include/
        DESTINATION runtime/include COMPONENT core_genai_dev)
install(FILES ${CMAKE_CURRENT_BINARY_DIR}/openvino/genai/version.hpp
        DESTINATION runtime/include/openvino/genai COMPONENT core_genai_dev)

install(EXPORT OpenVINOGenAITargets FILE OpenVINOGenAITargets.cmake
        NAMESPACE openvino:: DESTINATION runtime/cmake
        COMPONENT core_genai_dev)

include(CMakePackageConfigHelpers)
configure_package_config_file("${OpenVINOGenAI_SOURCE_DIR}/cmake/templates/OpenVINOGenAIConfig.cmake.in"
                              "${CMAKE_BINARY_DIR}/OpenVINOGenAIConfig.cmake" INSTALL_DESTINATION runtime/cmake)
write_basic_package_version_file("${CMAKE_BINARY_DIR}/OpenVINOGenAIConfigVersion.cmake"
                                 VERSION ${OpenVINOGenAI_VERSION} COMPATIBILITY AnyNewerVersion)
install(FILES "${CMAKE_BINARY_DIR}/OpenVINOGenAIConfig.cmake" "${CMAKE_BINARY_DIR}/OpenVINOGenAIConfigVersion.cmake"
        DESTINATION runtime/cmake COMPONENT core_genai_dev)
export(EXPORT OpenVINOGenAITargets FILE "${CMAKE_BINARY_DIR}/OpenVINOGenAITargets.cmake" NAMESPACE openvino::)<|MERGE_RESOLUTION|>--- conflicted
+++ resolved
@@ -123,14 +123,11 @@
                                                     "$<BUILD_INTERFACE:${OpenVINOGenAI_SOURCE_DIR}/src/c/include>"
                                                     "$<BUILD_INTERFACE:${CMAKE_CURRENT_BINARY_DIR}>")
 
-<<<<<<< HEAD
-target_link_libraries(${TARGET_NAME} PUBLIC openvino::runtime PRIVATE openvino::threading nlohmann_json::nlohmann_json jinja2cpp ${CMAKE_DL_LIBS})
+target_link_libraries(${TARGET_NAME} PUBLIC openvino::runtime openvino::runtime::c PRIVATE openvino::threading nlohmann_json::nlohmann_json jinja2cpp ${CMAKE_DL_LIBS})
+
 if(ENABLE_GGUF)
   target_link_libraries(${TARGET_NAME} PRIVATE gguflib ${CMAKE_DL_LIBS})
 endif()
-=======
-target_link_libraries(${TARGET_NAME} PUBLIC openvino::runtime openvino::runtime::c PRIVATE openvino::threading nlohmann_json::nlohmann_json jinja2cpp ${CMAKE_DL_LIBS})
->>>>>>> 443248c8
 
 target_compile_features(${TARGET_NAME} INTERFACE cxx_std_17)
 
