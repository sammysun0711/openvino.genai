--- conflicted
+++ resolved
@@ -55,15 +55,9 @@
 
       - name: Install python dependencies
         run: |
-<<<<<<< HEAD
-          conda activate openvino_sd_cpp
-          python -m pip install ../../../thirdparty/openvino_tokenizers/[transformers] --extra-index-url https://storage.openvinotoolkit.org/simple/wheels/pre-release
-          python -m pip install -r ../../requirements.txt --extra-index-url https://storage.openvinotoolkit.org/simple/wheels/pre-release
-=======
           source openvino_sd_cpp/bin/activate
           python -m pip install ./thirdparty/openvino_tokenizers/[transformers] --pre --extra-index-url https://storage.openvinotoolkit.org/simple/wheels/nightly
           python -m pip install -r ./samples/requirements.txt --pre --extra-index-url https://storage.openvinotoolkit.org/simple/wheels/nightly
->>>>>>> 42096011
 
       - name: Download and convert models and tokenizer
         run: |
