--- conflicted
+++ resolved
@@ -49,13 +49,8 @@
         working-directory: ${{ env.working_directory }}
         run: |
           conda activate openvino_sd_cpp
-<<<<<<< HEAD
-          python -m pip install ../../../thirdparty/openvino_tokenizers/[transformers] --pre --extra-index-url https://storage.openvinotoolkit.org/simple/wheels/nightly
-          python -m pip install -r ../../requirements.txt --pre --extra-index-url https://storage.openvinotoolkit.org/simple/wheels/nightly
-=======
           python -m pip install ../../../thirdparty/openvino_tokenizers/[transformers] --extra-index-url https://storage.openvinotoolkit.org/simple/wheels/pre-release
           python -m pip install -r ../../requirements.txt --extra-index-url https://storage.openvinotoolkit.org/simple/wheels/pre-release
->>>>>>> cb0da0ad
 
       - name: Download and convert model and tokenizer
         working-directory: ${{ env.working_directory }}
