name: causal_lm_cpp
on:
  pull_request:
    paths:
      - .github/workflows/causal_lm_cpp.yml
      - src/**
      - samples/**
      - thirdparty/openvino_tokenizers
      - "!**.md"
permissions: read-all # Required by https://github.com/ossf/scorecard/blob/e23b8ad91fd6a64a0a971ca4fc0a4d1650725615/docs/checks.md#token-permissions
concurrency:
  group: ${{ github.workflow }}-${{ github.ref }}
  cancel-in-progress: true

env:
<<<<<<< HEAD
  l_ov_link: https://storage.openvinotoolkit.org/repositories/openvino/packages/nightly/2024.3.0-15945-a349dc82f9a/l_openvino_toolkit_ubuntu20_2024.3.0.dev20240708_x86_64.tgz
  m_ov_link: https://storage.openvinotoolkit.org/repositories/openvino/packages/nightly/2024.3.0-15945-a349dc82f9a/m_openvino_toolkit_macos_12_6_2024.3.0.dev20240708_x86_64.tgz
  w_ov_link: https://storage.openvinotoolkit.org/repositories/openvino/packages/nightly/2024.3.0-15945-a349dc82f9a/w_openvino_toolkit_windows_2024.3.0.dev20240708_x86_64.zip
=======
  l_ov_link: https://storage.openvinotoolkit.org/repositories/openvino/packages/pre-release/2024.3.0rc1/linux/l_openvino_toolkit_ubuntu20_2024.3.0.dev20240711_x86_64.tgz
  m_ov_link: https://storage.openvinotoolkit.org/repositories/openvino/packages/pre-release/2024.3.0rc1/macos/m_openvino_toolkit_macos_12_6_2024.3.0.dev20240711_x86_64.tgz
  w_ov_link: https://storage.openvinotoolkit.org/repositories/openvino/packages/pre-release/2024.3.0rc1/windows/w_openvino_toolkit_windows_2024.3.0.dev20240711_x86_64.zip
>>>>>>> cb0da0ad
jobs:
  cpp-multinomial-greedy_causal_lm-ubuntu:
    runs-on: ubuntu-20.04-8-cores
    steps:
      - uses: actions/checkout@v4
        with:
          submodules: recursive
      - uses: actions/setup-python@v4
        with:
          python-version: 3.8
      - name: Install OpenVINO
        run: |
          mkdir ./ov/
          curl ${{ env.l_ov_link }} | tar --directory ./ov/ --strip-components 1 -xz
          sudo ./ov/install_dependencies/install_openvino_dependencies.sh
      - name: Download, convert and build
        run: |
          source ./ov/setupvars.sh
<<<<<<< HEAD
          python -m pip install --upgrade-strategy eager -r ./samples/requirements.txt --pre --extra-index-url https://storage.openvinotoolkit.org/simple/wheels/nightly
          python -m pip install ./thirdparty/openvino_tokenizers/[transformers] --pre --extra-index-url https://storage.openvinotoolkit.org/simple/wheels/nightly
=======
          python -m pip install --upgrade-strategy eager -r ./samples/requirements.txt --extra-index-url https://storage.openvinotoolkit.org/simple/wheels/pre-release
          python -m pip install ./thirdparty/openvino_tokenizers/[transformers] --extra-index-url https://storage.openvinotoolkit.org/simple/wheels/pre-release
>>>>>>> cb0da0ad
          optimum-cli export openvino --trust-remote-code --weight-format fp16 --model openlm-research/open_llama_3b_v2 open_llama_3b_v2
          cmake -DCMAKE_BUILD_TYPE=Release -S ./ -B ./build/
          cmake --build ./build/ --config Release -j
      - run: >
          . ./ov/setupvars.sh
          && PYTHONPATH=./build/:$PYTHONPATH timeout 25s
          ./build/samples/cpp/multinomial_causal_lm/multinomial_causal_lm ./open_llama_3b_v2/ a
      - run: >
          . ./ov/setupvars.sh
          && PYTHONPATH=./build/:$PYTHONPATH timeout 25s
          ./samples/python/multinomial_causal_lm/multinomial_causal_lm.py ./open_llama_3b_v2/ b
      - run: >
          . ./ov/setupvars.sh
          && export PYTHONPATH=./build/:$PYTHONPATH
          && timeout 25s ./build/samples/cpp/greedy_causal_lm/greedy_causal_lm ./open_llama_3b_v2/ "return 0"
          | diff <(timeout 25s samples/python/greedy_causal_lm/greedy_causal_lm.py ./open_llama_3b_v2/ "return 0") -

  cpp-beam_search_causal_lm-ubuntu:
    strategy:
      matrix:
        executable:
          [
            ./build/samples/cpp/beam_search_causal_lm/beam_search_causal_lm,
            python ./samples/python/beam_search_causal_lm/beam_search_causal_lm.py,
          ]
    runs-on: ubuntu-20.04
    steps:
      - uses: actions/checkout@v4
        with:
          submodules: recursive
      - uses: actions/setup-python@v4
        with:
          python-version: 3.8
      - name: Install OpenVINO
        run: |
          mkdir ./ov/
          curl ${{ env.l_ov_link }} | tar --directory ./ov/ --strip-components 1 -xz
          sudo ./ov/install_dependencies/install_openvino_dependencies.sh
      - name: Download, convert and build
        run: |
          source ./ov/setupvars.sh
<<<<<<< HEAD
          python -m pip install --upgrade-strategy eager -r ./samples/requirements.txt --pre --extra-index-url https://storage.openvinotoolkit.org/simple/wheels/nightly
          python -m pip install ./thirdparty/openvino_tokenizers/[transformers] --pre --extra-index-url https://storage.openvinotoolkit.org/simple/wheels/nightly
=======
          python -m pip install --upgrade-strategy eager -r ./samples/requirements.txt --extra-index-url https://storage.openvinotoolkit.org/simple/wheels/pre-release
          python -m pip install ./thirdparty/openvino_tokenizers/[transformers] --extra-index-url https://storage.openvinotoolkit.org/simple/wheels/pre-release
>>>>>>> cb0da0ad
          optimum-cli export openvino --trust-remote-code --weight-format fp16 --model TinyLlama/TinyLlama-1.1B-Chat-v1.0 TinyLlama-1.1B-Chat-v1.0
          cmake -DCMAKE_BUILD_TYPE=Release -S ./ -B ./build/
          cmake --build ./build/ --config Release -j
      - name: Compare
        run: |
          source ./ov/setupvars.sh
          export PYTHONPATH=./build/:$PYTHONPATH  # C++ ignores that

          timeout 25s ${{ matrix.executable }} ./TinyLlama-1.1B-Chat-v1.0/ "Why is the Sun yellow?" > ./pred.txt
          python -c "
          import transformers
          with open('pred.txt', 'r') as file:
              predictions = file.read()
          tokenizer = transformers.LlamaTokenizer.from_pretrained('TinyLlama/TinyLlama-1.1B-Chat-v1.0')
          tokenized = tokenizer('Why is the Sun yellow?', return_tensors='pt')
          for beam in transformers.LlamaForCausalLM.from_pretrained('TinyLlama/TinyLlama-1.1B-Chat-v1.0').generate(**tokenized, num_beam_groups=3, num_beams=15, num_return_sequences=15, diversity_penalty=1.0, max_new_tokens=20, early_stopping=False, length_penalty=1.0, no_repeat_ngram_size=9**9, do_sample=False):
              ref = ': ' + tokenizer.decode(beam[tokenized['input_ids'].numel():], skip_special_tokens=True)
              idx = predictions.find(ref)
              if -1 == idx:
                  raise RuntimeError(f'Missing "{ref=}" from predictions')
              predictions = predictions[:idx] + predictions[idx + len(ref):]
          "
          echo "Why is the Sun yellow?" passed

          timeout 25s ${{ matrix.executable }} ./TinyLlama-1.1B-Chat-v1.0/ 69 > ./pred.txt
          python -c "
          import transformers
          with open('pred.txt', 'r') as file:
              predictions = file.read()
          tokenizer = transformers.LlamaTokenizer.from_pretrained('TinyLlama/TinyLlama-1.1B-Chat-v1.0')
          tokenized = tokenizer('69', return_tensors='pt')
          for beam in transformers.LlamaForCausalLM.from_pretrained('TinyLlama/TinyLlama-1.1B-Chat-v1.0').generate(**tokenized, num_beam_groups=3, num_beams=15, num_return_sequences=15, diversity_penalty=1.0, max_new_tokens=20, early_stopping=False, length_penalty=1.0, no_repeat_ngram_size=9**9, do_sample=False):
              ref = ': ' + tokenizer.decode(beam[tokenized['input_ids'].numel():], skip_special_tokens=True)
              idx = predictions.find(ref)
              if -1 == idx:
                  raise RuntimeError(f'Missing "{ref=}" from predictions')
              predictions = predictions[:idx] + predictions[idx + len(ref):]
          "
          echo 69 passed

          timeout 25s ${{ matrix.executable }} ./TinyLlama-1.1B-Chat-v1.0/ Hi > ./pred.txt
          python -c "
          import transformers
          with open('pred.txt', 'r') as file:
              predictions = file.read()
          tokenizer = transformers.LlamaTokenizer.from_pretrained('TinyLlama/TinyLlama-1.1B-Chat-v1.0')
          tokenized = tokenizer('Hi', return_tensors='pt')
          for beam in transformers.LlamaForCausalLM.from_pretrained('TinyLlama/TinyLlama-1.1B-Chat-v1.0').generate(**tokenized, num_beam_groups=3, num_beams=15, num_return_sequences=15, diversity_penalty=1.0, max_new_tokens=20, early_stopping=False, length_penalty=1.0, no_repeat_ngram_size=9**9, do_sample=False):
              ref = ': ' + tokenizer.decode(beam[tokenized['input_ids'].numel():], skip_special_tokens=True)
              idx = predictions.find(ref)
              if -1 == idx:
                  raise RuntimeError(f'Missing "{ref=}" from predictions')
              predictions = predictions[:idx] + predictions[idx + len(ref):]
          "
          echo "Hi" passed

          timeout 25s ${{ matrix.executable }} ./TinyLlama-1.1B-Chat-v1.0/ "return 0" > ./pred.txt
          python -c "
          import transformers
          with open('pred.txt', 'r') as file:
              predictions = file.read()
          tokenizer = transformers.LlamaTokenizer.from_pretrained('TinyLlama/TinyLlama-1.1B-Chat-v1.0')
          tokenized = tokenizer('return 0', return_tensors='pt')
          for beam in transformers.LlamaForCausalLM.from_pretrained('TinyLlama/TinyLlama-1.1B-Chat-v1.0').generate(**tokenized, num_beam_groups=3, num_beams=15, num_return_sequences=15, diversity_penalty=1.0, max_new_tokens=20, early_stopping=False, length_penalty=1.0, no_repeat_ngram_size=9**9, do_sample=False):
              ref = ': ' + tokenizer.decode(beam[tokenized['input_ids'].numel():], skip_special_tokens=True)
              idx = predictions.find(ref)
              if -1 == idx:
                  raise RuntimeError(f'Missing "{ref=}" from predictions')
              predictions = predictions[:idx] + predictions[idx + len(ref):]
          "
          echo "return 0" passed

          timeout 25s ${{ matrix.executable }} ./TinyLlama-1.1B-Chat-v1.0/ "你好！ 你好嗎？" > ./pred.txt
          python -c "
          import transformers
          with open('pred.txt', 'r') as file:
              predictions = file.read()
          tokenizer = transformers.LlamaTokenizer.from_pretrained('TinyLlama/TinyLlama-1.1B-Chat-v1.0')
          tokenized = tokenizer('你好！ 你好嗎？', return_tensors='pt')
          for beam in transformers.LlamaForCausalLM.from_pretrained('TinyLlama/TinyLlama-1.1B-Chat-v1.0').generate(**tokenized, num_beam_groups=3, num_beams=15, num_return_sequences=15, diversity_penalty=1.0, max_new_tokens=20, early_stopping=False, length_penalty=1.0, no_repeat_ngram_size=9**9, do_sample=False):
              ref = ': ' + tokenizer.decode(beam[tokenized['input_ids'].numel():], skip_special_tokens=True)
              idx = predictions.find(ref)
              if -1 == idx:
                  raise RuntimeError(f'Missing "{ref=}" from predictions')
              predictions = predictions[:idx] + predictions[idx + len(ref):]
          "
          echo "你好！ 你好嗎？" passed

          timeout 1m ${{ matrix.executable }} ./TinyLlama-1.1B-Chat-v1.0/ "Alan Turing was a" "return 0" "你好！ 你好嗎？" > ./pred.txt
          python -c "
          import transformers
          with open('pred.txt', 'r') as file:
              predictions = file.read()
          tokenizer = transformers.LlamaTokenizer.from_pretrained('TinyLlama/TinyLlama-1.1B-Chat-v1.0')
          prompts = [
            'Alan Turing was a',
            'return 0',
            '你好！ 你好嗎？'
          ]
          for prompt in prompts:
            tokenized = tokenizer(prompt, return_tensors='pt')
            for beam in transformers.LlamaForCausalLM.from_pretrained('TinyLlama/TinyLlama-1.1B-Chat-v1.0').generate(**tokenized, num_beam_groups=3, num_beams=15, num_return_sequences=15, diversity_penalty=1.0, max_new_tokens=20, early_stopping=False, length_penalty=1.0, no_repeat_ngram_size=9**9, do_sample=False):
                ref = ': ' + tokenizer.decode(beam[tokenized['input_ids'].numel():], skip_special_tokens=True)
                idx = predictions.find(ref)
                if -1 == idx:
                    raise RuntimeError(f'Missing "{ref=}" from predictions')
                predictions = predictions[:idx] + predictions[idx + len(ref):]
          "
          echo "Multi prompt" passed

  cpp-greedy_causal_lm-windows:
    runs-on: windows-latest
    defaults:
      run:
        shell: cmd
    steps:
      - uses: actions/checkout@v4
        with:
          submodules: recursive
      - uses: actions/setup-python@v4
        with:
          python-version: 3.8
      - run: curl --output ov.zip ${{ env.w_ov_link }}
      - run: unzip -d ov ov.zip
      - run: dirs=(ov/*) && mv ov/*/* ov && rmdir "${dirs[@]}"
        shell: bash
      - name: Download, convert and build
        run: |
          call .\ov\setupvars.bat
<<<<<<< HEAD
          python -m pip install --upgrade-strategy eager -r ./samples/requirements.txt --pre --extra-index-url https://storage.openvinotoolkit.org/simple/wheels/nightly
          python -m pip install ./thirdparty/openvino_tokenizers/[transformers] --pre --extra-index-url https://storage.openvinotoolkit.org/simple/wheels/nightly
=======
          python -m pip install --upgrade-strategy eager -r ./samples/requirements.txt --extra-index-url https://storage.openvinotoolkit.org/simple/wheels/pre-release
          python -m pip install ./thirdparty/openvino_tokenizers/[transformers] --extra-index-url https://storage.openvinotoolkit.org/simple/wheels/pre-release
>>>>>>> cb0da0ad
          optimum-cli export openvino --trust-remote-code --weight-format fp16 --model TinyLlama/TinyLlama-1.1B-Chat-v1.0 TinyLlama-1.1B-Chat-v1.0
          cmake -DCMAKE_BUILD_TYPE=Release -S ./ -B ./build/
          cmake --build ./build/ --config Release -j
      - run: >
          set PATH=.\build\openvino_genai\;%PATH%
          && call .\ov\setupvars.bat
          && .\build\samples\cpp\greedy_causal_lm\Release\greedy_causal_lm.exe .\TinyLlama-1.1B-Chat-v1.0\ 69 > .\cpp.txt
      - run: |
          echo import transformers > ref.py
          echo predictions = open('cpp.txt', 'r').read() >> ref.py
          echo tokenizer = transformers.AutoTokenizer.from_pretrained('TinyLlama/TinyLlama-1.1B-Chat-v1.0', trust_remote_code=True) >> ref.py
          echo tokenized = tokenizer('69', return_tensors='pt') >> ref.py
          echo for beam in transformers.AutoModelForCausalLM.from_pretrained('TinyLlama/TinyLlama-1.1B-Chat-v1.0', trust_remote_code=True).generate(**tokenized, max_new_tokens=100, do_sample=False): >> ref.py
          echo     ref = tokenizer.decode(beam[tokenized['input_ids'].numel():], skip_special_tokens=True) >> ref.py
          echo     idx = predictions.find(ref) >> ref.py
          echo     if -1 == idx: >> ref.py
          echo         raise RuntimeError(f'Missing "{ref=}" from predictions') >> ref.py
          echo     predictions = predictions[:idx] + predictions[idx + len(ref):] >> ref.py
      - run: python ref.py
      - run: >
          set PATH=.\build\openvino_genai\;%PATH%
          && set "PYTHONPATH=./build/"
          && call .\ov\setupvars.bat
          && python samples\python\greedy_causal_lm\greedy_causal_lm.py .\TinyLlama-1.1B-Chat-v1.0\ 69 > .\py.txt
      - run: fc .\cpp.txt .\py.txt

  cpp-beam_search_causal_lm-Qwen-7B-Chat:
    runs-on: ubuntu-20.04-16-cores
    steps:
      - uses: actions/checkout@v4
        with:
          submodules: recursive
      - uses: actions/setup-python@v4
        with:
          python-version: 3.8
      - name: Install OpenVINO
        run: |
          mkdir ./ov/
          curl ${{ env.l_ov_link }} | tar --directory ./ov/ --strip-components 1 -xz
          sudo ./ov/install_dependencies/install_openvino_dependencies.sh
      - name: Download, convert and build
        run: |
          source ./ov/setupvars.sh
<<<<<<< HEAD
          python -m pip install --upgrade-strategy eager -r ./samples/requirements.txt --pre --extra-index-url https://storage.openvinotoolkit.org/simple/wheels/nightly
          python -m pip install ./thirdparty/openvino_tokenizers/[transformers] --pre --extra-index-url https://storage.openvinotoolkit.org/simple/wheels/nightly
=======
          python -m pip install --upgrade-strategy eager -r ./samples/requirements.txt --extra-index-url https://storage.openvinotoolkit.org/simple/wheels/pre-release
          python -m pip install ./thirdparty/openvino_tokenizers/[transformers] --extra-index-url https://storage.openvinotoolkit.org/simple/wheels/pre-release
>>>>>>> cb0da0ad
          optimum-cli export openvino --trust-remote-code --weight-format fp16 --model Qwen/Qwen-7B-Chat Qwen-7B-Chat
          cmake -DCMAKE_BUILD_TYPE=Release -S ./ -B ./build/
          cmake --build ./build/ --config Release -j
      - run: >
          . ./ov/setupvars.sh
          && export PYTHONPATH=./build/:$PYTHONPATH
          && timeout 2m ./build/samples/cpp/greedy_causal_lm/greedy_causal_lm ./Qwen-7B-Chat/ 69 | diff <(timeout 2m samples/python/greedy_causal_lm/greedy_causal_lm.py ./Qwen-7B-Chat/ 69) -

  cpp-beam_search_causal_lm-Qwen1_5-7B-Chat:
    runs-on: ubuntu-20.04-16-cores
    steps:
      - uses: actions/checkout@v4
        with:
          submodules: recursive
      - uses: actions/setup-python@v4
        with:
          python-version: 3.8
      - name: Install OpenVINO
        run: |
          mkdir ./ov/
          curl ${{ env.l_ov_link }} | tar --directory ./ov/ --strip-components 1 -xz
          sudo ./ov/install_dependencies/install_openvino_dependencies.sh
      - name: Download, convert and build
        run: |
          source ./ov/setupvars.sh
<<<<<<< HEAD
          python -m pip install --upgrade-strategy eager -r ./samples/requirements.txt --pre --extra-index-url https://storage.openvinotoolkit.org/simple/wheels/nightly
          python -m pip install ./thirdparty/openvino_tokenizers/[transformers] --pre --extra-index-url https://storage.openvinotoolkit.org/simple/wheels/nightly
=======
          python -m pip install --upgrade-strategy eager -r ./samples/requirements.txt --extra-index-url https://storage.openvinotoolkit.org/simple/wheels/pre-release
          python -m pip install ./thirdparty/openvino_tokenizers/[transformers] --extra-index-url https://storage.openvinotoolkit.org/simple/wheels/pre-release
>>>>>>> cb0da0ad
          optimum-cli export openvino --trust-remote-code --weight-format fp16 --model Qwen/Qwen1.5-7B-Chat Qwen1.5-7B-Chat
          cmake -DCMAKE_BUILD_TYPE=Release -S ./ -B ./build/
          cmake --build ./build/ --config Release -j
      - run: >
          . ./ov/setupvars.sh
          && export PYTHONPATH=./build/:$PYTHONPATH
          && timeout 50s ./build/samples/cpp/beam_search_causal_lm/beam_search_causal_lm ./Qwen1.5-7B-Chat/ "你好！"
          | diff <(timeout 50s ./samples/python/beam_search_causal_lm/beam_search_causal_lm.py ./Qwen1.5-7B-Chat/ "你好！") -

  cpp-beam_search_causal_lm-Phi-2:
    runs-on: ubuntu-20.04-16-cores
    steps:
      - uses: actions/checkout@v4
        with:
          submodules: recursive
      - uses: actions/setup-python@v4
        with:
          python-version: 3.8
      - name: Install OpenVINO
        run: |
          mkdir ./ov/
          curl ${{ env.l_ov_link }} | tar --directory ./ov/ --strip-components 1 -xz
          sudo ./ov/install_dependencies/install_openvino_dependencies.sh
      - name: Download, convert and build
        run: |
          source ./ov/setupvars.sh
<<<<<<< HEAD
          python -m pip install --upgrade-strategy eager -r ./samples/requirements.txt --pre --extra-index-url https://storage.openvinotoolkit.org/simple/wheels/nightly
          python -m pip install ./thirdparty/openvino_tokenizers/[transformers] --pre --extra-index-url https://storage.openvinotoolkit.org/simple/wheels/nightly
=======
          python -m pip install --upgrade-strategy eager -r ./samples/requirements.txt --extra-index-url https://storage.openvinotoolkit.org/simple/wheels/pre-release
          python -m pip install ./thirdparty/openvino_tokenizers/[transformers] --extra-index-url https://storage.openvinotoolkit.org/simple/wheels/pre-release
>>>>>>> cb0da0ad
          optimum-cli export openvino --trust-remote-code --weight-format fp16 --model microsoft/phi-2 phi-2
          cmake -DCMAKE_BUILD_TYPE=Release -S ./ -B ./build/
          cmake --build ./build/ --config Release -j 15
      - run: >
          . ./ov/setupvars.sh
          && export PYTHONPATH=./build/:$PYTHONPATH
          && timeout 50s ./build/samples/cpp/beam_search_causal_lm/beam_search_causal_lm ./phi-2/ 69
          | diff <(timeout 50s ./samples/python/beam_search_causal_lm/beam_search_causal_lm.py ./phi-2/ 69) -

  cpp-beam_search_causal_lm-notus-7b-v1:
    runs-on: ubuntu-20.04-16-cores
    steps:
      - uses: actions/checkout@v4
        with:
          submodules: recursive
      - uses: actions/setup-python@v4
        with:
          python-version: 3.8
      - name: Install OpenVINO
        run: |
          mkdir ./ov/
          curl ${{ env.l_ov_link }} | tar --directory ./ov/ --strip-components 1 -xz
          sudo ./ov/install_dependencies/install_openvino_dependencies.sh
      - name: Download, convert and build
        run: |
          source ./ov/setupvars.sh
<<<<<<< HEAD
          python -m pip install --upgrade-strategy eager -r ./samples/requirements.txt --pre --extra-index-url https://storage.openvinotoolkit.org/simple/wheels/nightly
          python -m pip install ./thirdparty/openvino_tokenizers/[transformers] --pre --extra-index-url https://storage.openvinotoolkit.org/simple/wheels/nightly
=======
          python -m pip install --upgrade-strategy eager -r ./samples/requirements.txt --extra-index-url https://storage.openvinotoolkit.org/simple/wheels/pre-release
          python -m pip install ./thirdparty/openvino_tokenizers/[transformers] --extra-index-url https://storage.openvinotoolkit.org/simple/wheels/pre-release
>>>>>>> cb0da0ad
          optimum-cli export openvino --trust-remote-code --weight-format fp16 --model argilla/notus-7b-v1 notus-7b-v1
          cmake -DCMAKE_BUILD_TYPE=Release -S ./ -B ./build/
          cmake --build ./build/ --config Release -j
      - run: >
          . ./ov/setupvars.sh
          && export PYTHONPATH=./build/:$PYTHONPATH
          && timeout 50s ./build/samples/cpp/beam_search_causal_lm/beam_search_causal_lm ./notus-7b-v1/ 69
          | diff <(timeout 50s ./samples/python/beam_search_causal_lm/beam_search_causal_lm.py ./notus-7b-v1/ 69) -

  cpp-speculative_decoding_lm-ubuntu:
    runs-on: ubuntu-20.04-16-cores
    steps:
      - uses: actions/checkout@v4
        with:
          submodules: recursive
      - uses: actions/setup-python@v4
        with:
          python-version: 3.8
      - name: Install OpenVINO
        run: |
          mkdir ./ov/
          curl ${{ env.l_ov_link }} | tar --directory ./ov/ --strip-components 1 -xz
          sudo ./ov/install_dependencies/install_openvino_dependencies.sh
      - name: Download, convert and build
        run: |
          source ./ov/setupvars.sh
<<<<<<< HEAD
          python -m pip install --upgrade-strategy eager -r ./samples/requirements.txt --pre --extra-index-url https://storage.openvinotoolkit.org/simple/wheels/nightly
          python -m pip install ./thirdparty/openvino_tokenizers/[transformers] --pre --extra-index-url https://storage.openvinotoolkit.org/simple/wheels/nightly
=======
          python -m pip install --upgrade-strategy eager -r ./samples/requirements.txt --extra-index-url https://storage.openvinotoolkit.org/simple/wheels/pre-release
          python -m pip install ./thirdparty/openvino_tokenizers/[transformers] --extra-index-url https://storage.openvinotoolkit.org/simple/wheels/pre-release
>>>>>>> cb0da0ad
          optimum-cli export openvino --trust-remote-code --weight-format fp16 --model databricks/dolly-v2-3b dolly-v2-3b
          optimum-cli export openvino --trust-remote-code --weight-format fp16 --model databricks/dolly-v2-7b dolly-v2-7b
          cmake -DCMAKE_BUILD_TYPE=Release -S ./ -B ./build/
          cmake --build ./build/ --config Release -j
      - name: run and compare
        run: |
          source ./ov/setupvars.sh
          ./build/samples/cpp/speculative_decoding_lm/speculative_decoding_lm ./dolly-v2-3b/ ./dolly-v2-7b/ "Alan Turing was a" > predictions_speculative.txt
          ./build/samples/cpp/speculative_decoding_lm/speculative_decoding_lm ./dolly-v2-3b/ ./dolly-v2-7b/ "Alan Turing was a" > predictions_greedy.txt
          python -c "
          with open('predictions_greedy.txt', 'r') as f:
              predicted_greedy = f.readline()
          with open('predictions_speculative.txt', 'r') as f:
              predicted_speculative = f.readline()
          assert predicted_greedy == predicted_speculative
          "
          echo "Alan Turing was a" passed

  cpp-prompt_lookup_decoding_lm-ubuntu:
    runs-on: ubuntu-20.04-16-cores
    steps:
      - uses: actions/checkout@v4
        with:
          submodules: recursive
      - uses: actions/setup-python@v4
        with:
          python-version: 3.8
      - name: Install OpenVINO
        run: |
          mkdir ./ov/
          curl ${{ env.l_ov_link }} | tar --directory ./ov/ --strip-components 1 -xz
          sudo ./ov/install_dependencies/install_openvino_dependencies.sh
      - name: Download, convert and build
        run: |
          source ./ov/setupvars.sh
<<<<<<< HEAD
          python -m pip install --upgrade-strategy eager -r ./samples/requirements.txt --pre --extra-index-url https://storage.openvinotoolkit.org/simple/wheels/nightly
          python -m pip install ./thirdparty/openvino_tokenizers/[transformers] --pre --extra-index-url https://storage.openvinotoolkit.org/simple/wheels/nightly
=======
          python -m pip install --upgrade-strategy eager -r ./samples/requirements.txt --extra-index-url https://storage.openvinotoolkit.org/simple/wheels/pre-release
          python -m pip install ./thirdparty/openvino_tokenizers/[transformers] --extra-index-url https://storage.openvinotoolkit.org/simple/wheels/pre-release
>>>>>>> cb0da0ad
          optimum-cli export openvino --trust-remote-code --weight-format fp16 --model TinyLlama/TinyLlama-1.1B-Chat-v1.0 TinyLlama-1.1B-Chat-v1.0
          cmake -DCMAKE_BUILD_TYPE=Release -S ./ -B ./build/
          cmake --build ./build/ --config Release -j
      - name: run and compare
        run: |
          source ./ov/setupvars.sh

          echo 'Code:```python
          def add(a, b):
              return a + b
          ```
          Question: Can you please add 2 and 3
          A:' > ./prompt.txt

          ./build/samples/cpp/prompt_lookup_decoding_lm/prompt_lookup_decoding_lm ./TinyLlama-1.1B-Chat-v1.0/ "$(<prompt.txt)" > predictions_prompt_lookup.txt
          ./build/samples/cpp/prompt_lookup_decoding_lm/prompt_lookup_decoding_lm ./TinyLlama-1.1B-Chat-v1.0/ "$(<prompt.txt)" > predictions_greedy.txt
          python -c "
          with open('predictions_greedy.txt', 'r') as f:
              predicted_greedy = f.readline()
          with open('predictions_prompt_lookup.txt', 'r') as f:
              predicted_prompt_lookup = f.readline()
          assert predicted_greedy == predicted_prompt_lookup
          "
          echo "Prompt lookup" passed

  cpp-Phi-1_5:
    runs-on: ubuntu-20.04-16-cores
    steps:
      - uses: actions/checkout@v4
        with:
          submodules: recursive
      - uses: actions/setup-python@v4
        with:
          python-version: 3.8
      - name: Install OpenVINO
        run: |
          mkdir ./ov/
          curl ${{ env.l_ov_link }} | tar --directory ./ov/ --strip-components 1 -xz
          sudo ./ov/install_dependencies/install_openvino_dependencies.sh
      - name: Download, convert and build
        run: |
          source ./ov/setupvars.sh
<<<<<<< HEAD
          python -m pip install --upgrade-strategy eager -r ./samples/requirements.txt --pre --extra-index-url https://storage.openvinotoolkit.org/simple/wheels/nightly
          python -m pip install ./thirdparty/openvino_tokenizers/[transformers] --pre --extra-index-url https://storage.openvinotoolkit.org/simple/wheels/nightly
=======
          python -m pip install --upgrade-strategy eager -r ./samples/requirements.txt --extra-index-url https://storage.openvinotoolkit.org/simple/wheels/pre-release
          python -m pip install ./thirdparty/openvino_tokenizers/[transformers] --extra-index-url https://storage.openvinotoolkit.org/simple/wheels/pre-release
>>>>>>> cb0da0ad
          optimum-cli export openvino --trust-remote-code --weight-format fp16 --model microsoft/phi-1_5 phi-1_5
          cmake -DCMAKE_BUILD_TYPE=Release -S ./ -B ./build/
          cmake --build ./build/ --config Release -j 15
      - name: Run Generation
        run: |
          source ./ov/setupvars.sh
          timeout 50s ./build/samples/cpp/greedy_causal_lm/greedy_causal_lm ./phi-1_5/ "Alan Turing was a" > ./pred_greedy.txt
      - name: Compare
        run: |
          python -c "
          import transformers
          with open('pred_greedy.txt', 'r') as file:
              predictions = file.read()
          tokenizer = transformers.AutoTokenizer.from_pretrained('microsoft/phi-1_5')
          tokenized = tokenizer('Alan Turing was a', return_tensors='pt')
          for output in transformers.AutoModelForCausalLM.from_pretrained('microsoft/phi-1_5').generate(**tokenized, max_length=100, do_sample=False):
              ref = tokenizer.decode(output[tokenized['input_ids'].numel():], skip_special_tokens=True)
              idx = predictions.find(ref)
              if -1 == idx:
                  raise RuntimeError(f'Missing "{ref=}" from predictions')
              predictions = predictions[:idx] + predictions[idx + len(ref):]
          "
          echo Phi-1_5 passed
      - run: >
          . ./ov/setupvars.sh
          && export PYTHONPATH=./build/:$PYTHONPATH
          && timeout 50s samples/python/greedy_causal_lm/greedy_causal_lm.py ./phi-1_5/ "Alan Turing was a"
          | diff ./pred_greedy.txt -

  cpp-greedy_causal_lm-redpajama-3b-chat:
    runs-on: ubuntu-20.04-4-cores
    steps:
      - uses: actions/checkout@v4
        with:
          submodules: recursive
      - uses: actions/setup-python@v4
        with:
          python-version: 3.8
      - name: Install OpenVINO
        run: |
          mkdir ./ov/
          curl ${{ env.l_ov_link }} | tar --directory ./ov/ --strip-components 1 -xz
          sudo ./ov/install_dependencies/install_openvino_dependencies.sh
      - name: Download, convert and build
        run: |
          source ./ov/setupvars.sh
<<<<<<< HEAD
          python -m pip install --upgrade-strategy eager -r ./samples/requirements.txt --pre --extra-index-url https://storage.openvinotoolkit.org/simple/wheels/nightly
          python -m pip install ./thirdparty/openvino_tokenizers/[transformers] --pre --extra-index-url https://storage.openvinotoolkit.org/simple/wheels/nightly
=======
          python -m pip install --upgrade-strategy eager -r ./samples/requirements.txt --extra-index-url https://storage.openvinotoolkit.org/simple/wheels/pre-release
          python -m pip install ./thirdparty/openvino_tokenizers/[transformers] --extra-index-url https://storage.openvinotoolkit.org/simple/wheels/pre-release
>>>>>>> cb0da0ad
          optimum-cli export openvino --trust-remote-code --weight-format fp16 --model ikala/redpajama-3b-chat redpajama-3b-chat
          cmake -DCMAKE_BUILD_TYPE=Release -S ./ -B ./build/
          cmake --build ./build/ --config Release -j
      - run: source ./ov/setupvars.sh && convert_tokenizer ./redpajama-3b-chat/ --output ./redpajama-3b-chat/ --with-detokenizer --trust-remote-code
      - name: Run Generation
        run: |
          source ./ov/setupvars.sh

          timeout 50s ./build/samples/cpp/greedy_causal_lm/greedy_causal_lm ./redpajama-3b-chat/ "Alan Turing was a" > ./pred_greedy.txt
      - name: Compare
        run: |
          python -c "
          import transformers
          with open('pred_greedy.txt', 'r') as file:
              predictions = file.read()
          tokenizer = transformers.AutoTokenizer.from_pretrained('ikala/redpajama-3b-chat')
          tokenized = tokenizer('Alan Turing was a', return_tensors='pt')
          for output in transformers.AutoModelForCausalLM.from_pretrained('ikala/redpajama-3b-chat').generate(**tokenized, max_length=100, do_sample=False):
              ref = tokenizer.decode(output[tokenized['input_ids'].numel():], skip_special_tokens=True)
              idx = predictions.find(ref)
              if -1 == idx:
                  raise RuntimeError(f'Missing "{ref}" from predictions')
              predictions = predictions[:idx] + predictions[idx + len(ref):]
          "
          echo "Alan Turing was a" passed
      - run: >
          . ./ov/setupvars.sh
          && export PYTHONPATH=./build/:$PYTHONPATH
          && timeout 50s samples/python/greedy_causal_lm/greedy_causal_lm.py ./redpajama-3b-chat/ "Alan Turing was a"
          | diff ./pred_greedy.txt -

  cpp-chat_sample-ubuntu:
    runs-on: ubuntu-20.04
    steps:
      - uses: actions/checkout@v4
        with:
          submodules: recursive
      - uses: actions/setup-python@v4
        with:
          python-version: 3.8
      - name: Install OpenVINO
        run: |
          mkdir ./ov/
          curl ${{ env.l_ov_link }} | tar --directory ./ov/ --strip-components 1 -xz
          sudo ./ov/install_dependencies/install_openvino_dependencies.sh
      - name: Download, convert and build
        run: |
          source ./ov/setupvars.sh
<<<<<<< HEAD
          python -m pip install --upgrade-strategy eager -r ./samples/requirements.txt --pre --extra-index-url https://storage.openvinotoolkit.org/simple/wheels/nightly
          python -m pip install ./thirdparty/openvino_tokenizers/[transformers] --pre --extra-index-url https://storage.openvinotoolkit.org/simple/wheels/nightly
=======
          python -m pip install --upgrade-strategy eager -r ./samples/requirements.txt --extra-index-url https://storage.openvinotoolkit.org/simple/wheels/pre-release
          python -m pip install ./thirdparty/openvino_tokenizers/[transformers] --extra-index-url https://storage.openvinotoolkit.org/simple/wheels/pre-release
>>>>>>> cb0da0ad
          optimum-cli export openvino --trust-remote-code --weight-format fp16 --model TinyLlama/TinyLlama-1.1B-Chat-v1.0 TinyLlama-1.1B-Chat-v1.0
          cmake -DCMAKE_BUILD_TYPE=Release -S ./ -B ./build/
          cmake --build ./build/ --config Release -j
      - name: Compare
        run: |
          source ./ov/setupvars.sh
          printf 'What is 2 + 2?\nWhat is the previous answer?\nAdd 1 to it.\nSubtract 5 from it.\nWhy is the sun yellow?\nWhat was my first question?\nStop!\n' > ./input.txt
          timeout 30s ./build/samples/cpp/chat_sample/chat_sample ./TinyLlama-1.1B-Chat-v1.0/ < input.txt > ./pred.txt
          python -c "
          from transformers import LlamaTokenizer, AutoModelForCausalLM
          model_id = 'TinyLlama/TinyLlama-1.1B-Chat-v1.0'
          tokenizer = LlamaTokenizer.from_pretrained(model_id)
          model = AutoModelForCausalLM.from_pretrained(model_id)
          prompts = ['What is 2 + 2?', 'What is the previous answer?', 'Add 1 to it.', 'Subtract 5 from it.', 'Why is the sun yellow?', 'What was my first question?']
          def gen_prompt(prompt):
              return {'role': 'user', 'content': prompt}
          def gen_answer(answer):
              return {'role': 'assistant', 'content': answer}
          chat_history = []
          chat_prompt = ''
          output = open('ref.txt', 'w')
          for prompt in prompts:
              output.write('question:\n')
              chat_history.append(gen_prompt(prompt))
              chat_prompt = tokenizer.apply_chat_template(chat_history, tokenize=False, add_generation_prompt=True)
              tokenized = tokenizer(chat_prompt, return_tensors='pt')
              answer = model.generate(**tokenized, max_length=1000, do_sample=False)
              answer_str = tokenizer.decode(answer[0, tokenized['input_ids'].numel():], skip_special_tokens=True)
              chat_history.append(gen_answer(answer_str))
              output.write(answer_str)
              output.write('\n----------\n')
          output.write('question:\n')
          output.close()
          "
          diff pred.txt ref.txt
          echo "Chat sample cpp" passed
          export PYTHONPATH=./build/:$PYTHONPATH
          timeout 30s ./samples/python/chat_sample/chat_sample.py ./TinyLlama-1.1B-Chat-v1.0/ < input.txt > ./pred2.txt
          diff pred2.txt ref.txt
          echo "Chat sample python" passed

  cpp-continuous-batching-ubuntu:
    runs-on: ubuntu-20.04-8-cores
    steps:
      - uses: actions/checkout@v4
        with:
          submodules: recursive
      - uses: actions/setup-python@v4
        with:
          python-version: 3.8
      - name: Install OpenVINO
        run: |
          mkdir ./ov/
          curl ${{ env.l_ov_link }} | tar --directory ./ov/ --strip-components 1 -xz
          sudo ./ov/install_dependencies/install_openvino_dependencies.sh
      - name: Download, convert and build
        run: |
          source ./ov/setupvars.sh
<<<<<<< HEAD
          python -m pip install --upgrade-strategy eager -r ./samples/requirements.txt --pre --extra-index-url https://storage.openvinotoolkit.org/simple/wheels/nightly
          python -m pip install ./thirdparty/openvino_tokenizers/[transformers] --pre --extra-index-url https://storage.openvinotoolkit.org/simple/wheels/nightly
=======
          python -m pip install --upgrade-strategy eager -r ./samples/requirements.txt --extra-index-url https://storage.openvinotoolkit.org/simple/wheels/pre-release
          python -m pip install ./thirdparty/openvino_tokenizers/[transformers] --extra-index-url https://storage.openvinotoolkit.org/simple/wheels/pre-release
>>>>>>> cb0da0ad
          optimum-cli export openvino --trust-remote-code --weight-format fp16 --model TinyLlama/TinyLlama-1.1B-Chat-v1.0 TinyLlama-1.1B-Chat-v1.0
          cmake -DCMAKE_BUILD_TYPE=Release -S ./ -B ./build/
          cmake --build ./build/ --config Release -j
      - name: Run gtests
        run: |
          source ./ov/setupvars.sh
          ./build/tests/cpp/tests_continuous_batching
      - name: Run accuracy_sample
        run: |
          source ./ov/setupvars.sh
          timeout 50s ./build/samples/cpp/continuous_batching_accuracy/continuous_batching_accuracy -m ./TinyLlama-1.1B-Chat-v1.0/ -n 5
      - name: Run throughput_benchmark
        run: |
          wget -q https://huggingface.co/datasets/anon8231489123/ShareGPT_Vicuna_unfiltered/resolve/main/ShareGPT_V3_unfiltered_cleaned_split.json
          source ./ov/setupvars.sh
          timeout 200s ./build/samples/cpp/continuous_batching_benchmark/continuous_batching_benchmark -n 10 -m ./TinyLlama-1.1B-Chat-v1.0/ --dataset ./ShareGPT_V3_unfiltered_cleaned_split.json --cache_size 1
          timeout 200s ./build/samples/cpp/continuous_batching_benchmark/continuous_batching_benchmark -n 10 --dynamic_split_fuse --max_batch_size 256 --max_input_len 256 -m ./TinyLlama-1.1B-Chat-v1.0/ --dataset ./ShareGPT_V3_unfiltered_cleaned_split.json --cache_size 1
          

  cpp-continuous-batching-windows:
    runs-on: windows-latest
    defaults:
      run:
        shell: cmd
    steps:
      - uses: actions/checkout@v4
        with:
          submodules: recursive
      - uses: actions/setup-python@v4
        with:
          python-version: 3.8
      - name: Install OpenVINO
        run: |
          curl --output ov.zip ${{ env.w_ov_link }}
          unzip -d ov ov.zip
          dirs=(ov/*) && mv ov/*/* ov && rmdir "${dirs[@]}"
        shell: bash
      - name: Install dependencies and build
        run: |
          call .\ov\setupvars.bat
<<<<<<< HEAD
          python -m pip install --upgrade-strategy eager -r ./samples/requirements.txt --pre --extra-index-url https://storage.openvinotoolkit.org/simple/wheels/nightly
          python -m pip install ./thirdparty/openvino_tokenizers/[transformers] --pre --extra-index-url https://storage.openvinotoolkit.org/simple/wheels/nightly
          optimum-cli export openvino --trust-remote-code --weight-format fp16 --model TinyLlama/TinyLlama-1.1B-Chat-v1.0 TinyLlama-1.1B-Chat-v1.0
          cmake -DCMAKE_BUILD_TYPE=Releas -S ./ -B ./build/
=======
          python -m pip install --upgrade-strategy eager -r ./samples/requirements.txt --extra-index-url https://storage.openvinotoolkit.org/simple/wheels/pre-release
          python -m pip install ./thirdparty/openvino_tokenizers/[transformers] --extra-index-url https://storage.openvinotoolkit.org/simple/wheels/pre-release
          optimum-cli export openvino --trust-remote-code --weight-format fp16 --model TinyLlama/TinyLlama-1.1B-Chat-v1.0 TinyLlama-1.1B-Chat-v1.0
          cmake -DCMAKE_BUILD_TYPE=Release -S ./ -B ./build/
>>>>>>> cb0da0ad
          cmake --build ./build/ --config Release -j
      - name: Run gtests
        run: |
          set PATH=.\build\openvino_genai\;%PATH%
          call .\ov\setupvars.bat
          .\build\tests\cpp\Release\tests_continuous_batching.exe
      - name: Run accuracy_sample
        run: |
          set PATH=.\build\openvino_genai\;%PATH%
          call .\ov\setupvars.bat
          .\build\samples\cpp\continuous_batching_accuracy\Release\continuous_batching_accuracy.exe -m .\TinyLlama-1.1B-Chat-v1.0\ -n 5
      - name: Run throughput_benchmark
        run: |
          curl -o .\ShareGPT_V3_unfiltered_cleaned_split.json -s -L "https://huggingface.co/datasets/anon8231489123/ShareGPT_Vicuna_unfiltered/resolve/main/ShareGPT_V3_unfiltered_cleaned_split.json"
          set PATH=.\build\openvino_genai\;%PATH%
          call .\ov\setupvars.bat
          .\build\samples\cpp\continuous_batching_benchmark\Release\continuous_batching_benchmark.exe -n 2 -m .\TinyLlama-1.1B-Chat-v1.0\ --dataset .\ShareGPT_V3_unfiltered_cleaned_split.json --cache_size 1

  cpp-continuous-batching-macos:
    runs-on: macos-12
    steps:
      - uses: actions/checkout@v4
        with:
          submodules: recursive
      - uses: actions/setup-python@v4
        with:
          python-version: 3.8
      - name: Install OpenVINO
        run: |
          mkdir ./ov/
          curl ${{ env.m_ov_link }} | tar --directory ./ov/ --strip-components 1 -xz
          brew install coreutils scons
      - name: Download, convert and build
        run: |
          source ./ov/setupvars.sh
<<<<<<< HEAD
          python -m pip install --upgrade-strategy eager -r ./samples/requirements.txt --pre --extra-index-url https://storage.openvinotoolkit.org/simple/wheels/nightly
          python -m pip install ./thirdparty/openvino_tokenizers/[transformers] --pre --extra-index-url https://storage.openvinotoolkit.org/simple/wheels/nightly
=======
          python -m pip install --upgrade-strategy eager -r ./samples/requirements.txt --extra-index-url https://storage.openvinotoolkit.org/simple/wheels/pre-release
          python -m pip install ./thirdparty/openvino_tokenizers/[transformers] --extra-index-url https://storage.openvinotoolkit.org/simple/wheels/pre-release
>>>>>>> cb0da0ad
          optimum-cli export openvino --trust-remote-code --weight-format fp16 --model TinyLlama/TinyLlama-1.1B-Chat-v1.0 TinyLlama-1.1B-Chat-v1.0
          cmake -DCMAKE_BUILD_TYPE=Release -S ./ -B ./build/
          cmake --build ./build/ --config Release -j
      - name: Run gtests
        run: |
          source ./ov/setupvars.sh
          ./build/tests/cpp/tests_continuous_batching
      - name: Run accuracy_sample
        run: |
          source ./ov/setupvars.sh
          timeout 120s ./build/samples/cpp/continuous_batching_accuracy/continuous_batching_accuracy -m ./TinyLlama-1.1B-Chat-v1.0/ -n 5
      - name: Run throughput_benchmark
        run: |
          wget -q https://huggingface.co/datasets/anon8231489123/ShareGPT_Vicuna_unfiltered/resolve/main/ShareGPT_V3_unfiltered_cleaned_split.json
          source ./ov/setupvars.sh
          ./build/samples/cpp/continuous_batching_benchmark/continuous_batching_benchmark -n 5 -m ./TinyLlama-1.1B-Chat-v1.0/ --dataset ./ShareGPT_V3_unfiltered_cleaned_split.json --cache_size 1<|MERGE_RESOLUTION|>--- conflicted
+++ resolved
@@ -13,15 +13,9 @@
   cancel-in-progress: true
 
 env:
-<<<<<<< HEAD
-  l_ov_link: https://storage.openvinotoolkit.org/repositories/openvino/packages/nightly/2024.3.0-15945-a349dc82f9a/l_openvino_toolkit_ubuntu20_2024.3.0.dev20240708_x86_64.tgz
-  m_ov_link: https://storage.openvinotoolkit.org/repositories/openvino/packages/nightly/2024.3.0-15945-a349dc82f9a/m_openvino_toolkit_macos_12_6_2024.3.0.dev20240708_x86_64.tgz
-  w_ov_link: https://storage.openvinotoolkit.org/repositories/openvino/packages/nightly/2024.3.0-15945-a349dc82f9a/w_openvino_toolkit_windows_2024.3.0.dev20240708_x86_64.zip
-=======
   l_ov_link: https://storage.openvinotoolkit.org/repositories/openvino/packages/pre-release/2024.3.0rc1/linux/l_openvino_toolkit_ubuntu20_2024.3.0.dev20240711_x86_64.tgz
   m_ov_link: https://storage.openvinotoolkit.org/repositories/openvino/packages/pre-release/2024.3.0rc1/macos/m_openvino_toolkit_macos_12_6_2024.3.0.dev20240711_x86_64.tgz
   w_ov_link: https://storage.openvinotoolkit.org/repositories/openvino/packages/pre-release/2024.3.0rc1/windows/w_openvino_toolkit_windows_2024.3.0.dev20240711_x86_64.zip
->>>>>>> cb0da0ad
 jobs:
   cpp-multinomial-greedy_causal_lm-ubuntu:
     runs-on: ubuntu-20.04-8-cores
@@ -40,13 +34,8 @@
       - name: Download, convert and build
         run: |
           source ./ov/setupvars.sh
-<<<<<<< HEAD
-          python -m pip install --upgrade-strategy eager -r ./samples/requirements.txt --pre --extra-index-url https://storage.openvinotoolkit.org/simple/wheels/nightly
-          python -m pip install ./thirdparty/openvino_tokenizers/[transformers] --pre --extra-index-url https://storage.openvinotoolkit.org/simple/wheels/nightly
-=======
-          python -m pip install --upgrade-strategy eager -r ./samples/requirements.txt --extra-index-url https://storage.openvinotoolkit.org/simple/wheels/pre-release
-          python -m pip install ./thirdparty/openvino_tokenizers/[transformers] --extra-index-url https://storage.openvinotoolkit.org/simple/wheels/pre-release
->>>>>>> cb0da0ad
+          python -m pip install --upgrade-strategy eager -r ./samples/requirements.txt --extra-index-url https://storage.openvinotoolkit.org/simple/wheels/pre-release
+          python -m pip install ./thirdparty/openvino_tokenizers/[transformers] --extra-index-url https://storage.openvinotoolkit.org/simple/wheels/pre-release
           optimum-cli export openvino --trust-remote-code --weight-format fp16 --model openlm-research/open_llama_3b_v2 open_llama_3b_v2
           cmake -DCMAKE_BUILD_TYPE=Release -S ./ -B ./build/
           cmake --build ./build/ --config Release -j
@@ -88,13 +77,8 @@
       - name: Download, convert and build
         run: |
           source ./ov/setupvars.sh
-<<<<<<< HEAD
-          python -m pip install --upgrade-strategy eager -r ./samples/requirements.txt --pre --extra-index-url https://storage.openvinotoolkit.org/simple/wheels/nightly
-          python -m pip install ./thirdparty/openvino_tokenizers/[transformers] --pre --extra-index-url https://storage.openvinotoolkit.org/simple/wheels/nightly
-=======
-          python -m pip install --upgrade-strategy eager -r ./samples/requirements.txt --extra-index-url https://storage.openvinotoolkit.org/simple/wheels/pre-release
-          python -m pip install ./thirdparty/openvino_tokenizers/[transformers] --extra-index-url https://storage.openvinotoolkit.org/simple/wheels/pre-release
->>>>>>> cb0da0ad
+          python -m pip install --upgrade-strategy eager -r ./samples/requirements.txt --extra-index-url https://storage.openvinotoolkit.org/simple/wheels/pre-release
+          python -m pip install ./thirdparty/openvino_tokenizers/[transformers] --extra-index-url https://storage.openvinotoolkit.org/simple/wheels/pre-release
           optimum-cli export openvino --trust-remote-code --weight-format fp16 --model TinyLlama/TinyLlama-1.1B-Chat-v1.0 TinyLlama-1.1B-Chat-v1.0
           cmake -DCMAKE_BUILD_TYPE=Release -S ./ -B ./build/
           cmake --build ./build/ --config Release -j
@@ -224,13 +208,8 @@
       - name: Download, convert and build
         run: |
           call .\ov\setupvars.bat
-<<<<<<< HEAD
-          python -m pip install --upgrade-strategy eager -r ./samples/requirements.txt --pre --extra-index-url https://storage.openvinotoolkit.org/simple/wheels/nightly
-          python -m pip install ./thirdparty/openvino_tokenizers/[transformers] --pre --extra-index-url https://storage.openvinotoolkit.org/simple/wheels/nightly
-=======
-          python -m pip install --upgrade-strategy eager -r ./samples/requirements.txt --extra-index-url https://storage.openvinotoolkit.org/simple/wheels/pre-release
-          python -m pip install ./thirdparty/openvino_tokenizers/[transformers] --extra-index-url https://storage.openvinotoolkit.org/simple/wheels/pre-release
->>>>>>> cb0da0ad
+          python -m pip install --upgrade-strategy eager -r ./samples/requirements.txt --extra-index-url https://storage.openvinotoolkit.org/simple/wheels/pre-release
+          python -m pip install ./thirdparty/openvino_tokenizers/[transformers] --extra-index-url https://storage.openvinotoolkit.org/simple/wheels/pre-release
           optimum-cli export openvino --trust-remote-code --weight-format fp16 --model TinyLlama/TinyLlama-1.1B-Chat-v1.0 TinyLlama-1.1B-Chat-v1.0
           cmake -DCMAKE_BUILD_TYPE=Release -S ./ -B ./build/
           cmake --build ./build/ --config Release -j
@@ -274,13 +253,8 @@
       - name: Download, convert and build
         run: |
           source ./ov/setupvars.sh
-<<<<<<< HEAD
-          python -m pip install --upgrade-strategy eager -r ./samples/requirements.txt --pre --extra-index-url https://storage.openvinotoolkit.org/simple/wheels/nightly
-          python -m pip install ./thirdparty/openvino_tokenizers/[transformers] --pre --extra-index-url https://storage.openvinotoolkit.org/simple/wheels/nightly
-=======
-          python -m pip install --upgrade-strategy eager -r ./samples/requirements.txt --extra-index-url https://storage.openvinotoolkit.org/simple/wheels/pre-release
-          python -m pip install ./thirdparty/openvino_tokenizers/[transformers] --extra-index-url https://storage.openvinotoolkit.org/simple/wheels/pre-release
->>>>>>> cb0da0ad
+          python -m pip install --upgrade-strategy eager -r ./samples/requirements.txt --extra-index-url https://storage.openvinotoolkit.org/simple/wheels/pre-release
+          python -m pip install ./thirdparty/openvino_tokenizers/[transformers] --extra-index-url https://storage.openvinotoolkit.org/simple/wheels/pre-release
           optimum-cli export openvino --trust-remote-code --weight-format fp16 --model Qwen/Qwen-7B-Chat Qwen-7B-Chat
           cmake -DCMAKE_BUILD_TYPE=Release -S ./ -B ./build/
           cmake --build ./build/ --config Release -j
@@ -306,13 +280,8 @@
       - name: Download, convert and build
         run: |
           source ./ov/setupvars.sh
-<<<<<<< HEAD
-          python -m pip install --upgrade-strategy eager -r ./samples/requirements.txt --pre --extra-index-url https://storage.openvinotoolkit.org/simple/wheels/nightly
-          python -m pip install ./thirdparty/openvino_tokenizers/[transformers] --pre --extra-index-url https://storage.openvinotoolkit.org/simple/wheels/nightly
-=======
-          python -m pip install --upgrade-strategy eager -r ./samples/requirements.txt --extra-index-url https://storage.openvinotoolkit.org/simple/wheels/pre-release
-          python -m pip install ./thirdparty/openvino_tokenizers/[transformers] --extra-index-url https://storage.openvinotoolkit.org/simple/wheels/pre-release
->>>>>>> cb0da0ad
+          python -m pip install --upgrade-strategy eager -r ./samples/requirements.txt --extra-index-url https://storage.openvinotoolkit.org/simple/wheels/pre-release
+          python -m pip install ./thirdparty/openvino_tokenizers/[transformers] --extra-index-url https://storage.openvinotoolkit.org/simple/wheels/pre-release
           optimum-cli export openvino --trust-remote-code --weight-format fp16 --model Qwen/Qwen1.5-7B-Chat Qwen1.5-7B-Chat
           cmake -DCMAKE_BUILD_TYPE=Release -S ./ -B ./build/
           cmake --build ./build/ --config Release -j
@@ -339,13 +308,8 @@
       - name: Download, convert and build
         run: |
           source ./ov/setupvars.sh
-<<<<<<< HEAD
-          python -m pip install --upgrade-strategy eager -r ./samples/requirements.txt --pre --extra-index-url https://storage.openvinotoolkit.org/simple/wheels/nightly
-          python -m pip install ./thirdparty/openvino_tokenizers/[transformers] --pre --extra-index-url https://storage.openvinotoolkit.org/simple/wheels/nightly
-=======
-          python -m pip install --upgrade-strategy eager -r ./samples/requirements.txt --extra-index-url https://storage.openvinotoolkit.org/simple/wheels/pre-release
-          python -m pip install ./thirdparty/openvino_tokenizers/[transformers] --extra-index-url https://storage.openvinotoolkit.org/simple/wheels/pre-release
->>>>>>> cb0da0ad
+          python -m pip install --upgrade-strategy eager -r ./samples/requirements.txt --extra-index-url https://storage.openvinotoolkit.org/simple/wheels/pre-release
+          python -m pip install ./thirdparty/openvino_tokenizers/[transformers] --extra-index-url https://storage.openvinotoolkit.org/simple/wheels/pre-release
           optimum-cli export openvino --trust-remote-code --weight-format fp16 --model microsoft/phi-2 phi-2
           cmake -DCMAKE_BUILD_TYPE=Release -S ./ -B ./build/
           cmake --build ./build/ --config Release -j 15
@@ -372,13 +336,8 @@
       - name: Download, convert and build
         run: |
           source ./ov/setupvars.sh
-<<<<<<< HEAD
-          python -m pip install --upgrade-strategy eager -r ./samples/requirements.txt --pre --extra-index-url https://storage.openvinotoolkit.org/simple/wheels/nightly
-          python -m pip install ./thirdparty/openvino_tokenizers/[transformers] --pre --extra-index-url https://storage.openvinotoolkit.org/simple/wheels/nightly
-=======
-          python -m pip install --upgrade-strategy eager -r ./samples/requirements.txt --extra-index-url https://storage.openvinotoolkit.org/simple/wheels/pre-release
-          python -m pip install ./thirdparty/openvino_tokenizers/[transformers] --extra-index-url https://storage.openvinotoolkit.org/simple/wheels/pre-release
->>>>>>> cb0da0ad
+          python -m pip install --upgrade-strategy eager -r ./samples/requirements.txt --extra-index-url https://storage.openvinotoolkit.org/simple/wheels/pre-release
+          python -m pip install ./thirdparty/openvino_tokenizers/[transformers] --extra-index-url https://storage.openvinotoolkit.org/simple/wheels/pre-release
           optimum-cli export openvino --trust-remote-code --weight-format fp16 --model argilla/notus-7b-v1 notus-7b-v1
           cmake -DCMAKE_BUILD_TYPE=Release -S ./ -B ./build/
           cmake --build ./build/ --config Release -j
@@ -405,13 +364,8 @@
       - name: Download, convert and build
         run: |
           source ./ov/setupvars.sh
-<<<<<<< HEAD
-          python -m pip install --upgrade-strategy eager -r ./samples/requirements.txt --pre --extra-index-url https://storage.openvinotoolkit.org/simple/wheels/nightly
-          python -m pip install ./thirdparty/openvino_tokenizers/[transformers] --pre --extra-index-url https://storage.openvinotoolkit.org/simple/wheels/nightly
-=======
-          python -m pip install --upgrade-strategy eager -r ./samples/requirements.txt --extra-index-url https://storage.openvinotoolkit.org/simple/wheels/pre-release
-          python -m pip install ./thirdparty/openvino_tokenizers/[transformers] --extra-index-url https://storage.openvinotoolkit.org/simple/wheels/pre-release
->>>>>>> cb0da0ad
+          python -m pip install --upgrade-strategy eager -r ./samples/requirements.txt --extra-index-url https://storage.openvinotoolkit.org/simple/wheels/pre-release
+          python -m pip install ./thirdparty/openvino_tokenizers/[transformers] --extra-index-url https://storage.openvinotoolkit.org/simple/wheels/pre-release
           optimum-cli export openvino --trust-remote-code --weight-format fp16 --model databricks/dolly-v2-3b dolly-v2-3b
           optimum-cli export openvino --trust-remote-code --weight-format fp16 --model databricks/dolly-v2-7b dolly-v2-7b
           cmake -DCMAKE_BUILD_TYPE=Release -S ./ -B ./build/
@@ -447,13 +401,8 @@
       - name: Download, convert and build
         run: |
           source ./ov/setupvars.sh
-<<<<<<< HEAD
-          python -m pip install --upgrade-strategy eager -r ./samples/requirements.txt --pre --extra-index-url https://storage.openvinotoolkit.org/simple/wheels/nightly
-          python -m pip install ./thirdparty/openvino_tokenizers/[transformers] --pre --extra-index-url https://storage.openvinotoolkit.org/simple/wheels/nightly
-=======
-          python -m pip install --upgrade-strategy eager -r ./samples/requirements.txt --extra-index-url https://storage.openvinotoolkit.org/simple/wheels/pre-release
-          python -m pip install ./thirdparty/openvino_tokenizers/[transformers] --extra-index-url https://storage.openvinotoolkit.org/simple/wheels/pre-release
->>>>>>> cb0da0ad
+          python -m pip install --upgrade-strategy eager -r ./samples/requirements.txt --extra-index-url https://storage.openvinotoolkit.org/simple/wheels/pre-release
+          python -m pip install ./thirdparty/openvino_tokenizers/[transformers] --extra-index-url https://storage.openvinotoolkit.org/simple/wheels/pre-release
           optimum-cli export openvino --trust-remote-code --weight-format fp16 --model TinyLlama/TinyLlama-1.1B-Chat-v1.0 TinyLlama-1.1B-Chat-v1.0
           cmake -DCMAKE_BUILD_TYPE=Release -S ./ -B ./build/
           cmake --build ./build/ --config Release -j
@@ -496,13 +445,8 @@
       - name: Download, convert and build
         run: |
           source ./ov/setupvars.sh
-<<<<<<< HEAD
-          python -m pip install --upgrade-strategy eager -r ./samples/requirements.txt --pre --extra-index-url https://storage.openvinotoolkit.org/simple/wheels/nightly
-          python -m pip install ./thirdparty/openvino_tokenizers/[transformers] --pre --extra-index-url https://storage.openvinotoolkit.org/simple/wheels/nightly
-=======
-          python -m pip install --upgrade-strategy eager -r ./samples/requirements.txt --extra-index-url https://storage.openvinotoolkit.org/simple/wheels/pre-release
-          python -m pip install ./thirdparty/openvino_tokenizers/[transformers] --extra-index-url https://storage.openvinotoolkit.org/simple/wheels/pre-release
->>>>>>> cb0da0ad
+          python -m pip install --upgrade-strategy eager -r ./samples/requirements.txt --extra-index-url https://storage.openvinotoolkit.org/simple/wheels/pre-release
+          python -m pip install ./thirdparty/openvino_tokenizers/[transformers] --extra-index-url https://storage.openvinotoolkit.org/simple/wheels/pre-release
           optimum-cli export openvino --trust-remote-code --weight-format fp16 --model microsoft/phi-1_5 phi-1_5
           cmake -DCMAKE_BUILD_TYPE=Release -S ./ -B ./build/
           cmake --build ./build/ --config Release -j 15
@@ -549,13 +493,8 @@
       - name: Download, convert and build
         run: |
           source ./ov/setupvars.sh
-<<<<<<< HEAD
-          python -m pip install --upgrade-strategy eager -r ./samples/requirements.txt --pre --extra-index-url https://storage.openvinotoolkit.org/simple/wheels/nightly
-          python -m pip install ./thirdparty/openvino_tokenizers/[transformers] --pre --extra-index-url https://storage.openvinotoolkit.org/simple/wheels/nightly
-=======
-          python -m pip install --upgrade-strategy eager -r ./samples/requirements.txt --extra-index-url https://storage.openvinotoolkit.org/simple/wheels/pre-release
-          python -m pip install ./thirdparty/openvino_tokenizers/[transformers] --extra-index-url https://storage.openvinotoolkit.org/simple/wheels/pre-release
->>>>>>> cb0da0ad
+          python -m pip install --upgrade-strategy eager -r ./samples/requirements.txt --extra-index-url https://storage.openvinotoolkit.org/simple/wheels/pre-release
+          python -m pip install ./thirdparty/openvino_tokenizers/[transformers] --extra-index-url https://storage.openvinotoolkit.org/simple/wheels/pre-release
           optimum-cli export openvino --trust-remote-code --weight-format fp16 --model ikala/redpajama-3b-chat redpajama-3b-chat
           cmake -DCMAKE_BUILD_TYPE=Release -S ./ -B ./build/
           cmake --build ./build/ --config Release -j
@@ -604,13 +543,8 @@
       - name: Download, convert and build
         run: |
           source ./ov/setupvars.sh
-<<<<<<< HEAD
-          python -m pip install --upgrade-strategy eager -r ./samples/requirements.txt --pre --extra-index-url https://storage.openvinotoolkit.org/simple/wheels/nightly
-          python -m pip install ./thirdparty/openvino_tokenizers/[transformers] --pre --extra-index-url https://storage.openvinotoolkit.org/simple/wheels/nightly
-=======
-          python -m pip install --upgrade-strategy eager -r ./samples/requirements.txt --extra-index-url https://storage.openvinotoolkit.org/simple/wheels/pre-release
-          python -m pip install ./thirdparty/openvino_tokenizers/[transformers] --extra-index-url https://storage.openvinotoolkit.org/simple/wheels/pre-release
->>>>>>> cb0da0ad
+          python -m pip install --upgrade-strategy eager -r ./samples/requirements.txt --extra-index-url https://storage.openvinotoolkit.org/simple/wheels/pre-release
+          python -m pip install ./thirdparty/openvino_tokenizers/[transformers] --extra-index-url https://storage.openvinotoolkit.org/simple/wheels/pre-release
           optimum-cli export openvino --trust-remote-code --weight-format fp16 --model TinyLlama/TinyLlama-1.1B-Chat-v1.0 TinyLlama-1.1B-Chat-v1.0
           cmake -DCMAKE_BUILD_TYPE=Release -S ./ -B ./build/
           cmake --build ./build/ --config Release -j
@@ -669,13 +603,8 @@
       - name: Download, convert and build
         run: |
           source ./ov/setupvars.sh
-<<<<<<< HEAD
-          python -m pip install --upgrade-strategy eager -r ./samples/requirements.txt --pre --extra-index-url https://storage.openvinotoolkit.org/simple/wheels/nightly
-          python -m pip install ./thirdparty/openvino_tokenizers/[transformers] --pre --extra-index-url https://storage.openvinotoolkit.org/simple/wheels/nightly
-=======
-          python -m pip install --upgrade-strategy eager -r ./samples/requirements.txt --extra-index-url https://storage.openvinotoolkit.org/simple/wheels/pre-release
-          python -m pip install ./thirdparty/openvino_tokenizers/[transformers] --extra-index-url https://storage.openvinotoolkit.org/simple/wheels/pre-release
->>>>>>> cb0da0ad
+          python -m pip install --upgrade-strategy eager -r ./samples/requirements.txt --extra-index-url https://storage.openvinotoolkit.org/simple/wheels/pre-release
+          python -m pip install ./thirdparty/openvino_tokenizers/[transformers] --extra-index-url https://storage.openvinotoolkit.org/simple/wheels/pre-release
           optimum-cli export openvino --trust-remote-code --weight-format fp16 --model TinyLlama/TinyLlama-1.1B-Chat-v1.0 TinyLlama-1.1B-Chat-v1.0
           cmake -DCMAKE_BUILD_TYPE=Release -S ./ -B ./build/
           cmake --build ./build/ --config Release -j
@@ -716,17 +645,10 @@
       - name: Install dependencies and build
         run: |
           call .\ov\setupvars.bat
-<<<<<<< HEAD
-          python -m pip install --upgrade-strategy eager -r ./samples/requirements.txt --pre --extra-index-url https://storage.openvinotoolkit.org/simple/wheels/nightly
-          python -m pip install ./thirdparty/openvino_tokenizers/[transformers] --pre --extra-index-url https://storage.openvinotoolkit.org/simple/wheels/nightly
+          python -m pip install --upgrade-strategy eager -r ./samples/requirements.txt --extra-index-url https://storage.openvinotoolkit.org/simple/wheels/pre-release
+          python -m pip install ./thirdparty/openvino_tokenizers/[transformers] --extra-index-url https://storage.openvinotoolkit.org/simple/wheels/pre-release
           optimum-cli export openvino --trust-remote-code --weight-format fp16 --model TinyLlama/TinyLlama-1.1B-Chat-v1.0 TinyLlama-1.1B-Chat-v1.0
-          cmake -DCMAKE_BUILD_TYPE=Releas -S ./ -B ./build/
-=======
-          python -m pip install --upgrade-strategy eager -r ./samples/requirements.txt --extra-index-url https://storage.openvinotoolkit.org/simple/wheels/pre-release
-          python -m pip install ./thirdparty/openvino_tokenizers/[transformers] --extra-index-url https://storage.openvinotoolkit.org/simple/wheels/pre-release
-          optimum-cli export openvino --trust-remote-code --weight-format fp16 --model TinyLlama/TinyLlama-1.1B-Chat-v1.0 TinyLlama-1.1B-Chat-v1.0
-          cmake -DCMAKE_BUILD_TYPE=Release -S ./ -B ./build/
->>>>>>> cb0da0ad
+          cmake -DCMAKE_BUILD_TYPE=Release -S ./ -B ./build/
           cmake --build ./build/ --config Release -j
       - name: Run gtests
         run: |
@@ -762,13 +684,8 @@
       - name: Download, convert and build
         run: |
           source ./ov/setupvars.sh
-<<<<<<< HEAD
-          python -m pip install --upgrade-strategy eager -r ./samples/requirements.txt --pre --extra-index-url https://storage.openvinotoolkit.org/simple/wheels/nightly
-          python -m pip install ./thirdparty/openvino_tokenizers/[transformers] --pre --extra-index-url https://storage.openvinotoolkit.org/simple/wheels/nightly
-=======
-          python -m pip install --upgrade-strategy eager -r ./samples/requirements.txt --extra-index-url https://storage.openvinotoolkit.org/simple/wheels/pre-release
-          python -m pip install ./thirdparty/openvino_tokenizers/[transformers] --extra-index-url https://storage.openvinotoolkit.org/simple/wheels/pre-release
->>>>>>> cb0da0ad
+          python -m pip install --upgrade-strategy eager -r ./samples/requirements.txt --extra-index-url https://storage.openvinotoolkit.org/simple/wheels/pre-release
+          python -m pip install ./thirdparty/openvino_tokenizers/[transformers] --extra-index-url https://storage.openvinotoolkit.org/simple/wheels/pre-release
           optimum-cli export openvino --trust-remote-code --weight-format fp16 --model TinyLlama/TinyLlama-1.1B-Chat-v1.0 TinyLlama-1.1B-Chat-v1.0
           cmake -DCMAKE_BUILD_TYPE=Release -S ./ -B ./build/
           cmake --build ./build/ --config Release -j
