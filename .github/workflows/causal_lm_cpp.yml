--- conflicted
+++ resolved
@@ -709,12 +709,7 @@
           python -m pip install --upgrade-strategy eager -r ./samples/requirements.txt --pre --extra-index-url https://storage.openvinotoolkit.org/simple/wheels/nightly
           python ./samples/cpp/visual_language_chat/export_MiniCPM-V-2_6.py ./miniCPM-V-2_6/
           wget https://github.com/openvinotoolkit/openvino_notebooks/assets/29454499/d5fbbd1a-d484-415c-88cb-9986625b7b11
-<<<<<<< HEAD
       - name: Run visual_language_chat sample - MiniCPM-V-2_6
-=======
-          
-      - name: Run chat chat sample
->>>>>>> a1feff99
         run: >
           source ./ov/setupvars.sh
           && timeout 120s ./build/samples/cpp/visual_language_chat/visual_language_chat ./miniCPM-V-2_6/ d5fbbd1a-d484-415c-88cb-9986625b7b11
