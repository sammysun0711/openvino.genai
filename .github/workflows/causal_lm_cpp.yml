name: causal_lm_cpp
on:
  workflow_dispatch:
  pull_request:
  merge_group:
  push:
    branches:
      - master
      - 'releases/**'
permissions: read-all # Required by https://github.com/ossf/scorecard/blob/e23b8ad91fd6a64a0a971ca4fc0a4d1650725615/docs/checks.md#token-permissions
concurrency:
  group: ${{ github.workflow }}-${{ github.ref }}
  cancel-in-progress: true

env:
<<<<<<< HEAD
  l_ov_link: https://storage.openvinotoolkit.org/repositories/openvino/packages/pre-release/2024.3.0rc1/linux/l_openvino_toolkit_ubuntu20_2024.3.0.dev20240711_x86_64.tgz
  m_ov_link: https://storage.openvinotoolkit.org/repositories/openvino/packages/pre-release/2024.3.0rc1/macos/m_openvino_toolkit_macos_12_6_2024.3.0.dev20240711_x86_64.tgz
  w_ov_link: https://storage.openvinotoolkit.org/repositories/openvino/packages/pre-release/2024.3.0rc1/windows/w_openvino_toolkit_windows_2024.3.0.dev20240711_x86_64.zip
=======
  l_ov_link: https://storage.openvinotoolkit.org/repositories/openvino/packages/nightly/2024.5.0-16993-9c432a3641a/l_openvino_toolkit_ubuntu20_2024.5.0.dev20241014_x86_64.tgz
  l_u22_ov_link: https://storage.openvinotoolkit.org/repositories/openvino/packages/nightly/2024.5.0-16993-9c432a3641a/l_openvino_toolkit_ubuntu22_2024.5.0.dev20241014_x86_64.tgz
  m_ov_link: https://storage.openvinotoolkit.org/repositories/openvino/packages/nightly/2024.5.0-16993-9c432a3641a/m_openvino_toolkit_macos_12_6_2024.5.0.dev20241014_x86_64.tgz
  w_ov_link: https://storage.openvinotoolkit.org/repositories/openvino/packages/nightly/2024.5.0-16993-9c432a3641a/w_openvino_toolkit_windows_2024.5.0.dev20241014_x86_64.zip
>>>>>>> 42096011
jobs:
  cpp-multinomial-greedy_causal_lm-ubuntu:
    runs-on: ubuntu-20.04-8-cores
    defaults:
      run:
        shell: bash
    steps:
      - uses: actions/checkout@v4
        with:
          submodules: recursive
      - uses: actions/setup-python@v4
        with:
          python-version: 3.9
      - name: Install OpenVINO
        run: |
          mkdir ./ov/
          curl ${{ env.l_ov_link }} | tar --directory ./ov/ --strip-components 1 -xz
          sudo ./ov/install_dependencies/install_openvino_dependencies.sh
      - name: Build app
        run: |
          source ./ov/setupvars.sh
          cmake -DCMAKE_BUILD_TYPE=Release -S ./ -B ./build/
          cmake --build ./build/ --config Release -j
      - name: Download and convert and model
        run: |
          source ./ov/setupvars.sh
          python -m pip install --upgrade-strategy eager -r ./samples/requirements.txt --extra-index-url https://storage.openvinotoolkit.org/simple/wheels/pre-release
          python -m pip install ./thirdparty/openvino_tokenizers/[transformers] --extra-index-url https://storage.openvinotoolkit.org/simple/wheels/pre-release
          optimum-cli export openvino --trust-remote-code --weight-format fp16 --model openlm-research/open_llama_3b_v2 open_llama_3b_v2
      - run: >
          . ./ov/setupvars.sh
          && PYTHONPATH=./build/:$PYTHONPATH timeout 25s
          ./build/samples/cpp/multinomial_causal_lm/multinomial_causal_lm ./open_llama_3b_v2/ a
      - run: >
          . ./ov/setupvars.sh
          && PYTHONPATH=./build/:$PYTHONPATH timeout 25s
          ./samples/python/multinomial_causal_lm/multinomial_causal_lm.py ./open_llama_3b_v2/ b
      - run: >
          . ./ov/setupvars.sh
          && export PYTHONPATH=./build/:$PYTHONPATH
          && timeout 25s ./build/samples/cpp/greedy_causal_lm/greedy_causal_lm ./open_llama_3b_v2/ "return 0"
          | diff <(timeout 25s samples/python/greedy_causal_lm/greedy_causal_lm.py ./open_llama_3b_v2/ "return 0") -

  cpp-beam_search_causal_lm-ubuntu:
    strategy:
      matrix:
        executable:
          [
            ./build/samples/cpp/beam_search_causal_lm/beam_search_causal_lm,
            python ./samples/python/beam_search_causal_lm/beam_search_causal_lm.py,
          ]
    runs-on: ubuntu-20.04
    defaults:
      run:
        shell: bash
    steps:
      - uses: actions/checkout@v4
        with:
          submodules: recursive
      - uses: actions/setup-python@v4
        with:
          python-version: '3.10'
      - name: Install OpenVINO
        run: |
          mkdir ./ov/
          curl ${{ env.l_ov_link }} | tar --directory ./ov/ --strip-components 1 -xz
          sudo ./ov/install_dependencies/install_openvino_dependencies.sh
      - name: Build app
        run: |
          source ./ov/setupvars.sh
          cmake -DCMAKE_BUILD_TYPE=Release -S ./ -B ./build/
          cmake --build ./build/ --config Release -j
      - name: Download and convert and model
        run: |
          source ./ov/setupvars.sh
          python -m pip install --upgrade-strategy eager -r ./samples/requirements.txt --extra-index-url https://storage.openvinotoolkit.org/simple/wheels/pre-release
          python -m pip install ./thirdparty/openvino_tokenizers/[transformers] --extra-index-url https://storage.openvinotoolkit.org/simple/wheels/pre-release
          optimum-cli export openvino --trust-remote-code --weight-format fp16 --model TinyLlama/TinyLlama-1.1B-Chat-v1.0 TinyLlama-1.1B-Chat-v1.0
      - name: Compare
        run: |
          source ./ov/setupvars.sh
          export PYTHONPATH=./build/:$PYTHONPATH  # C++ ignores that

          timeout 25s ${{ matrix.executable }} ./TinyLlama-1.1B-Chat-v1.0/ "Why is the Sun yellow?" > ./pred.txt
          python -c "
          import transformers
          with open('pred.txt', 'r') as file:
              predictions = file.read()
          tokenizer = transformers.LlamaTokenizer.from_pretrained('TinyLlama/TinyLlama-1.1B-Chat-v1.0')
          tokenized = tokenizer('Why is the Sun yellow?', return_tensors='pt')
          for beam in transformers.LlamaForCausalLM.from_pretrained('TinyLlama/TinyLlama-1.1B-Chat-v1.0').generate(**tokenized, num_beam_groups=3, num_beams=15, num_return_sequences=15, diversity_penalty=1.0, max_new_tokens=20, early_stopping=False, length_penalty=1.0, no_repeat_ngram_size=9**9, do_sample=False):
              ref = ': ' + tokenizer.decode(beam[tokenized['input_ids'].numel():], skip_special_tokens=True)
              idx = predictions.find(ref)
              if -1 == idx:
                  raise RuntimeError(f'Missing "{ref=}" from predictions')
              predictions = predictions[:idx] + predictions[idx + len(ref):]
          "
          echo "Why is the Sun yellow?" passed

          timeout 25s ${{ matrix.executable }} ./TinyLlama-1.1B-Chat-v1.0/ 69 > ./pred.txt
          python -c "
          import transformers
          with open('pred.txt', 'r') as file:
              predictions = file.read()
          tokenizer = transformers.LlamaTokenizer.from_pretrained('TinyLlama/TinyLlama-1.1B-Chat-v1.0')
          tokenized = tokenizer('69', return_tensors='pt')
          for beam in transformers.LlamaForCausalLM.from_pretrained('TinyLlama/TinyLlama-1.1B-Chat-v1.0').generate(**tokenized, num_beam_groups=3, num_beams=15, num_return_sequences=15, diversity_penalty=1.0, max_new_tokens=20, early_stopping=False, length_penalty=1.0, no_repeat_ngram_size=9**9, do_sample=False):
              ref = ': ' + tokenizer.decode(beam[tokenized['input_ids'].numel():], skip_special_tokens=True)
              idx = predictions.find(ref)
              if -1 == idx:
                  raise RuntimeError(f'Missing "{ref=}" from predictions')
              predictions = predictions[:idx] + predictions[idx + len(ref):]
          "
          echo 69 passed

          timeout 25s ${{ matrix.executable }} ./TinyLlama-1.1B-Chat-v1.0/ Hi > ./pred.txt
          python -c "
          import transformers
          with open('pred.txt', 'r') as file:
              predictions = file.read()
          tokenizer = transformers.LlamaTokenizer.from_pretrained('TinyLlama/TinyLlama-1.1B-Chat-v1.0')
          tokenized = tokenizer('Hi', return_tensors='pt')
          for beam in transformers.LlamaForCausalLM.from_pretrained('TinyLlama/TinyLlama-1.1B-Chat-v1.0').generate(**tokenized, num_beam_groups=3, num_beams=15, num_return_sequences=15, diversity_penalty=1.0, max_new_tokens=20, early_stopping=False, length_penalty=1.0, no_repeat_ngram_size=9**9, do_sample=False):
              ref = ': ' + tokenizer.decode(beam[tokenized['input_ids'].numel():], skip_special_tokens=True)
              idx = predictions.find(ref)
              if -1 == idx:
                  raise RuntimeError(f'Missing "{ref=}" from predictions')
              predictions = predictions[:idx] + predictions[idx + len(ref):]
          "
          echo "Hi" passed

          timeout 25s ${{ matrix.executable }} ./TinyLlama-1.1B-Chat-v1.0/ "return 0" > ./pred.txt
          python -c "
          import transformers
          with open('pred.txt', 'r') as file:
              predictions = file.read()
          tokenizer = transformers.LlamaTokenizer.from_pretrained('TinyLlama/TinyLlama-1.1B-Chat-v1.0')
          tokenized = tokenizer('return 0', return_tensors='pt')
          for beam in transformers.LlamaForCausalLM.from_pretrained('TinyLlama/TinyLlama-1.1B-Chat-v1.0').generate(**tokenized, num_beam_groups=3, num_beams=15, num_return_sequences=15, diversity_penalty=1.0, max_new_tokens=20, early_stopping=False, length_penalty=1.0, no_repeat_ngram_size=9**9, do_sample=False):
              ref = ': ' + tokenizer.decode(beam[tokenized['input_ids'].numel():], skip_special_tokens=True)
              idx = predictions.find(ref)
              if -1 == idx:
                  raise RuntimeError(f'Missing "{ref=}" from predictions')
              predictions = predictions[:idx] + predictions[idx + len(ref):]
          "
          echo "return 0" passed

          timeout 25s ${{ matrix.executable }} ./TinyLlama-1.1B-Chat-v1.0/ "你好！ 你好嗎？" > ./pred.txt
          python -c "
          import transformers
          with open('pred.txt', 'r', errors='ignore') as file:
              predictions = file.read()
          tokenizer = transformers.LlamaTokenizer.from_pretrained('TinyLlama/TinyLlama-1.1B-Chat-v1.0')
          tokenized = tokenizer('你好！ 你好嗎？', return_tensors='pt')
          for beam in transformers.LlamaForCausalLM.from_pretrained('TinyLlama/TinyLlama-1.1B-Chat-v1.0').generate(**tokenized, num_beam_groups=3, num_beams=15, num_return_sequences=15, diversity_penalty=1.0, max_new_tokens=20, early_stopping=False, length_penalty=1.0, no_repeat_ngram_size=9**9, do_sample=False):
              ref = ': ' + tokenizer.decode(beam[tokenized['input_ids'].numel():], skip_special_tokens=True)
              idx = predictions.find(ref.replace('�', ''))
              if -1 == idx:
                  raise RuntimeError(f'Missing "{ref=}" from predictions')
              predictions = predictions[:idx] + predictions[idx + len(ref):]
          "
          echo "你好！ 你好嗎？" passed

          timeout 1m ${{ matrix.executable }} ./TinyLlama-1.1B-Chat-v1.0/ "Alan Turing was a" "return 0" "你好！ 你好嗎？" > ./pred.txt
          python -c "
          import transformers
          with open('pred.txt', 'r', errors='ignore') as file:
              predictions = file.read()
          tokenizer = transformers.LlamaTokenizer.from_pretrained('TinyLlama/TinyLlama-1.1B-Chat-v1.0')
          prompts = [
            'Alan Turing was a',
            'return 0',
            '你好！ 你好嗎？'
          ]
          for prompt in prompts:
            tokenized = tokenizer(prompt, return_tensors='pt')
            for beam in transformers.LlamaForCausalLM.from_pretrained('TinyLlama/TinyLlama-1.1B-Chat-v1.0').generate(**tokenized, num_beam_groups=3, num_beams=15, num_return_sequences=15, diversity_penalty=1.0, max_new_tokens=20, early_stopping=False, length_penalty=1.0, no_repeat_ngram_size=9**9, do_sample=False):
                ref = ': ' + tokenizer.decode(beam[tokenized['input_ids'].numel():], skip_special_tokens=True)
                idx = predictions.find(ref.replace('�', ''))
                if -1 == idx:
                    raise RuntimeError(f'Missing "{ref=}" from predictions')
                predictions = predictions[:idx] + predictions[idx + len(ref):]
          "
          echo "Multi prompt" passed

  cpp-greedy_causal_lm-windows:
    runs-on: windows-latest
    env:
      PYTHONIOENCODING: "utf8"
    defaults:
      run:
        shell: cmd
    steps:
      - uses: actions/checkout@v4
        with:
          submodules: recursive
      - uses: actions/setup-python@v4
        with:
          python-version: 3.9
      - run: curl --output ov.zip ${{ env.w_ov_link }}
      - run: unzip -d ov ov.zip
      - run: dirs=(ov/*) && mv ov/*/* ov && rmdir "${dirs[@]}"
        shell: bash
      - name: Build app
        run: |
          call .\ov\setupvars.bat
          cmake -DCMAKE_BUILD_TYPE=Release -S ./ -B ./build/
          cmake --build ./build/ --config Release -j
      - name: Download and convert model
        run: |
          call .\ov\setupvars.bat
          python -m pip install --upgrade-strategy eager -r ./samples/requirements.txt --extra-index-url https://storage.openvinotoolkit.org/simple/wheels/pre-release
          python -m pip install ./thirdparty/openvino_tokenizers/[transformers] --extra-index-url https://storage.openvinotoolkit.org/simple/wheels/pre-release
          optimum-cli export openvino --trust-remote-code --weight-format fp16 --model TinyLlama/TinyLlama-1.1B-Chat-v1.0 TinyLlama-1.1B-Chat-v1.0
      - run: >
          set PATH=.\build\openvino_genai\;%PATH%
          && call .\ov\setupvars.bat
          && .\build\samples\cpp\greedy_causal_lm\Release\greedy_causal_lm.exe .\TinyLlama-1.1B-Chat-v1.0\ 69 > .\cpp.txt
      - run: |
          echo import transformers > ref.py
          echo predictions = open('cpp.txt', 'r').read() >> ref.py
          echo tokenizer = transformers.AutoTokenizer.from_pretrained('TinyLlama/TinyLlama-1.1B-Chat-v1.0', trust_remote_code=True) >> ref.py
          echo tokenized = tokenizer('69', return_tensors='pt') >> ref.py
          echo for beam in transformers.AutoModelForCausalLM.from_pretrained('TinyLlama/TinyLlama-1.1B-Chat-v1.0', trust_remote_code=True).generate(**tokenized, max_new_tokens=100, do_sample=False): >> ref.py
          echo     ref = tokenizer.decode(beam[tokenized['input_ids'].numel():], skip_special_tokens=True) >> ref.py
          echo     idx = predictions.find(ref) >> ref.py
          echo     if -1 == idx: >> ref.py
          echo         raise RuntimeError(f'Missing "{ref=}" from predictions') >> ref.py
          echo     predictions = predictions[:idx] + predictions[idx + len(ref):] >> ref.py
      - run: python ref.py
      - run: >
          set PATH=.\build\openvino_genai\;%PATH%
          && set "PYTHONPATH=./build/"
          && call .\ov\setupvars.bat
          && python samples\python\greedy_causal_lm\greedy_causal_lm.py .\TinyLlama-1.1B-Chat-v1.0\ 69 > .\py.txt
      - run: fc .\cpp.txt .\py.txt

  cpp-greedy_causal_lm-Qwen-7B-Chat:
    runs-on: ubuntu-20.04-16-cores
    defaults:
      run:
        shell: bash
    steps:
      - uses: actions/checkout@v4
        with:
          submodules: recursive
      - uses: actions/setup-python@v4
        with:
          python-version: 3.11
      - name: Install OpenVINO
        run: |
          mkdir ./ov/
          curl ${{ env.l_ov_link }} | tar --directory ./ov/ --strip-components 1 -xz
          sudo ./ov/install_dependencies/install_openvino_dependencies.sh
      - name: Build app
        run: |
          source ./ov/setupvars.sh
          cmake -DCMAKE_BUILD_TYPE=Release -S ./ -B ./build/
          cmake --build ./build/ --config Release -j
      - name: Download and convert and model
        run: |
          source ./ov/setupvars.sh
          python -m pip install --upgrade-strategy eager -r ./samples/requirements.txt --extra-index-url https://storage.openvinotoolkit.org/simple/wheels/pre-release
          python -m pip install ./thirdparty/openvino_tokenizers/[transformers] --extra-index-url https://storage.openvinotoolkit.org/simple/wheels/pre-release
          optimum-cli export openvino --trust-remote-code --weight-format fp16 --model Qwen/Qwen-7B-Chat Qwen-7B-Chat
      - run: >
          . ./ov/setupvars.sh
          && export PYTHONPATH=./build/:$PYTHONPATH
          && timeout 2m ./build/samples/cpp/greedy_causal_lm/greedy_causal_lm ./Qwen-7B-Chat/ 69 | diff <(timeout 2m samples/python/greedy_causal_lm/greedy_causal_lm.py ./Qwen-7B-Chat/ 69) -

  cpp-beam_search_causal_lm-Qwen1_5-7B-Chat:
    runs-on: ubuntu-20.04-16-cores
    defaults:
      run:
        shell: bash
    steps:
      - uses: actions/checkout@v4
        with:
          submodules: recursive
      - uses: actions/setup-python@v4
        with:
          python-version: 3.12
      - name: Install OpenVINO
        run: |
          mkdir ./ov/
          curl ${{ env.l_ov_link }} | tar --directory ./ov/ --strip-components 1 -xz
          sudo ./ov/install_dependencies/install_openvino_dependencies.sh
      - name: Build app
        run: |
          source ./ov/setupvars.sh
          cmake -DCMAKE_BUILD_TYPE=Release -S ./ -B ./build/
          cmake --build ./build/ --config Release -j
      - name: Download and convert and model
        run: |
          source ./ov/setupvars.sh
          python -m pip install --upgrade-strategy eager -r ./samples/requirements.txt --extra-index-url https://storage.openvinotoolkit.org/simple/wheels/pre-release
          python -m pip install ./thirdparty/openvino_tokenizers/[transformers] --extra-index-url https://storage.openvinotoolkit.org/simple/wheels/pre-release
          optimum-cli export openvino --trust-remote-code --weight-format fp16 --model Qwen/Qwen1.5-7B-Chat Qwen1.5-7B-Chat
      - run: >
          . ./ov/setupvars.sh
          && export PYTHONPATH=./build/:$PYTHONPATH
          && timeout 50s ./build/samples/cpp/beam_search_causal_lm/beam_search_causal_lm ./Qwen1.5-7B-Chat/ "你好！"
          | diff <(timeout 50s ./samples/python/beam_search_causal_lm/beam_search_causal_lm.py ./Qwen1.5-7B-Chat/ "你好！") -

  cpp-beam_search_causal_lm-Phi-2:
    runs-on: ubuntu-20.04-16-cores
    defaults:
      run:
        shell: bash
    steps:
      - uses: actions/checkout@v4
        with:
          submodules: recursive
      - uses: actions/setup-python@v4
        with:
          python-version: 3.9
      - name: Install OpenVINO
        run: |
          mkdir ./ov/
          curl ${{ env.l_ov_link }} | tar --directory ./ov/ --strip-components 1 -xz
          sudo ./ov/install_dependencies/install_openvino_dependencies.sh
      - name: Build app
        run: |
          source ./ov/setupvars.sh
          cmake -DCMAKE_BUILD_TYPE=Release -S ./ -B ./build/
          cmake --build ./build/ --config Release -j
      - name: Download and convert and model
        run: |
          source ./ov/setupvars.sh
          python -m pip install --upgrade-strategy eager -r ./samples/requirements.txt --extra-index-url https://storage.openvinotoolkit.org/simple/wheels/pre-release
          python -m pip install ./thirdparty/openvino_tokenizers/[transformers] --extra-index-url https://storage.openvinotoolkit.org/simple/wheels/pre-release
          optimum-cli export openvino --trust-remote-code --weight-format fp16 --model microsoft/phi-2 phi-2
      - run: >
          . ./ov/setupvars.sh
          && export PYTHONPATH=./build/:$PYTHONPATH
          && timeout 50s ./build/samples/cpp/beam_search_causal_lm/beam_search_causal_lm ./phi-2/ 69
          | diff <(timeout 50s ./samples/python/beam_search_causal_lm/beam_search_causal_lm.py ./phi-2/ 69) -

  cpp-beam_search_causal_lm-notus-7b-v1:
    runs-on: ubuntu-20.04-16-cores
    defaults:
      run:
        shell: bash
    steps:
      - uses: actions/checkout@v4
        with:
          submodules: recursive
      - uses: actions/setup-python@v4
        with:
          python-version: '3.10'
      - name: Install OpenVINO
        run: |
          mkdir ./ov/
          curl ${{ env.l_ov_link }} | tar --directory ./ov/ --strip-components 1 -xz
          sudo ./ov/install_dependencies/install_openvino_dependencies.sh
      - name: Build app
        run: |
          source ./ov/setupvars.sh
          cmake -DCMAKE_BUILD_TYPE=Release -S ./ -B ./build/
          cmake --build ./build/ --config Release -j
      - name: Download and convert and model
        run: |
          source ./ov/setupvars.sh
          python -m pip install --upgrade-strategy eager -r ./samples/requirements.txt --extra-index-url https://storage.openvinotoolkit.org/simple/wheels/pre-release
          python -m pip install ./thirdparty/openvino_tokenizers/[transformers] --extra-index-url https://storage.openvinotoolkit.org/simple/wheels/pre-release
          optimum-cli export openvino --trust-remote-code --weight-format fp16 --model argilla/notus-7b-v1 notus-7b-v1
      - run: >
          . ./ov/setupvars.sh
          && export PYTHONPATH=./build/:$PYTHONPATH
          && timeout 50s ./build/samples/cpp/beam_search_causal_lm/beam_search_causal_lm ./notus-7b-v1/ 69
          | diff <(timeout 50s ./samples/python/beam_search_causal_lm/beam_search_causal_lm.py ./notus-7b-v1/ 69) -

  cpp-speculative_decoding_lm-ubuntu:
    runs-on: ubuntu-20.04-16-cores
    defaults:
      run:
        shell: bash
    steps:
      - uses: actions/checkout@v4
        with:
          submodules: recursive
      - uses: actions/setup-python@v4
        with:
          python-version: 3.11
      - name: Install OpenVINO
        run: |
          mkdir ./ov/
          curl ${{ env.l_ov_link }} | tar --directory ./ov/ --strip-components 1 -xz
          sudo ./ov/install_dependencies/install_openvino_dependencies.sh
      - name: Build app
        run: |
          source ./ov/setupvars.sh
          cmake -DCMAKE_BUILD_TYPE=Release -S ./ -B ./build/
          cmake --build ./build/ --config Release -j
      - name: Download and convert and model
        run: |
          source ./ov/setupvars.sh
          python -m pip install --upgrade-strategy eager -r ./samples/requirements.txt --extra-index-url https://storage.openvinotoolkit.org/simple/wheels/pre-release
          python -m pip install ./thirdparty/openvino_tokenizers/[transformers] --extra-index-url https://storage.openvinotoolkit.org/simple/wheels/pre-release
          optimum-cli export openvino --trust-remote-code --weight-format fp16 --model databricks/dolly-v2-3b dolly-v2-3b
          optimum-cli export openvino --trust-remote-code --weight-format fp16 --model databricks/dolly-v2-7b dolly-v2-7b
      - name: run and compare
        run: |
          source ./ov/setupvars.sh
          ./build/samples/cpp/speculative_decoding_lm/speculative_decoding_lm ./dolly-v2-3b/ ./dolly-v2-7b/ "Alan Turing was a" > predictions_speculative.txt
          ./build/samples/cpp/greedy_causal_lm/greedy_causal_lm ./dolly-v2-7b/ "Alan Turing was a" > predictions_greedy.txt
          python -c "
          with open('predictions_greedy.txt', 'r') as f:
              predicted_greedy = f.readline()
          with open('predictions_speculative.txt', 'r') as f:
              predicted_speculative = f.readline()
          assert predicted_greedy == predicted_speculative
          "
          echo "Alan Turing was a" passed

  cpp-prompt_lookup_decoding_lm-ubuntu:
    runs-on: ubuntu-20.04-16-cores
    defaults:
      run:
        shell: bash
    steps:
      - uses: actions/checkout@v4
        with:
          submodules: recursive
      - uses: actions/setup-python@v4
        with:
          python-version: 3.12
      - name: Install OpenVINO
        run: |
          mkdir ./ov/
          curl ${{ env.l_ov_link }} | tar --directory ./ov/ --strip-components 1 -xz
          sudo ./ov/install_dependencies/install_openvino_dependencies.sh
      - name: Build app
        run: |
          source ./ov/setupvars.sh
          cmake -DCMAKE_BUILD_TYPE=Release -S ./ -B ./build/
          cmake --build ./build/ --config Release -j
      - name: Download and convert and model
        run: |
          source ./ov/setupvars.sh
          python -m pip install --upgrade-strategy eager -r ./samples/requirements.txt --extra-index-url https://storage.openvinotoolkit.org/simple/wheels/pre-release
          python -m pip install ./thirdparty/openvino_tokenizers/[transformers] --extra-index-url https://storage.openvinotoolkit.org/simple/wheels/pre-release
          optimum-cli export openvino --trust-remote-code --weight-format fp16 --model TinyLlama/TinyLlama-1.1B-Chat-v1.0 TinyLlama-1.1B-Chat-v1.0
          optimum-cli export openvino --trust-remote-code --weight-format fp16 --model Qwen/Qwen-7B-Chat Qwen-7B-Chat --task text-generation-with-past
      - name: run and compare
        run: |
          source ./ov/setupvars.sh

          echo 'Code:```python
          def add(a, b):
              return a + b
          ```
          Question: Can you please add 2 and 3
          A:' > ./prompt.txt

          ./build/samples/cpp/prompt_lookup_decoding_lm/prompt_lookup_decoding_lm ./TinyLlama-1.1B-Chat-v1.0/ "$(<prompt.txt)" > predictions_prompt_lookup.txt
          ./build/samples/cpp/greedy_causal_lm/greedy_causal_lm ./TinyLlama-1.1B-Chat-v1.0/ "$(<prompt.txt)" > predictions_greedy.txt
          python -c "
          with open('predictions_greedy.txt', 'r') as f:
              predicted_greedy = f.readline()
          with open('predictions_prompt_lookup.txt', 'r') as f:
              predicted_prompt_lookup = f.readline()
          assert predicted_greedy == predicted_prompt_lookup
          "
          echo "Prompt lookup" passed
      - name: run and compare (model with seq_length_axis = 1)
        run: |
          source ./ov/setupvars.sh

          echo 'Code:```python
          def add(a, b):
              return a + b
          ```
          Question: Can you please add 2 and 3
          A:' > ./prompt.txt

          ./build/samples/cpp/prompt_lookup_decoding_lm/prompt_lookup_decoding_lm ./Qwen-7B-Chat/ "$(<prompt.txt)" > predictions_prompt_lookup.txt
          ./build/samples/cpp/greedy_causal_lm/greedy_causal_lm ./Qwen-7B-Chat/ "$(<prompt.txt)" > predictions_greedy.txt

          python -c "
          with open('predictions_greedy.txt', 'r') as f:
              predicted_greedy = f.readline()
          with open('predictions_prompt_lookup.txt', 'r') as f:
              predicted_prompt_lookup = f.readline()
          assert predicted_greedy == predicted_prompt_lookup
          "
          echo "Prompt lookup" passed

  cpp-Phi-1_5:
    runs-on: ubuntu-20.04-16-cores
    defaults:
      run:
        shell: bash
    steps:
      - uses: actions/checkout@v4
        with:
          submodules: recursive
      - uses: actions/setup-python@v4
        with:
          python-version: 3.9
      - name: Install OpenVINO
        run: |
          mkdir ./ov/
          curl ${{ env.l_ov_link }} | tar --directory ./ov/ --strip-components 1 -xz
          sudo ./ov/install_dependencies/install_openvino_dependencies.sh
      - name: Build app
        run: |
          source ./ov/setupvars.sh
          cmake -DCMAKE_BUILD_TYPE=Release -S ./ -B ./build/
          cmake --build ./build/ --config Release -j
      - name: Download and convert and model
        run: |
          source ./ov/setupvars.sh
          python -m pip install --upgrade-strategy eager -r ./samples/requirements.txt --extra-index-url https://storage.openvinotoolkit.org/simple/wheels/pre-release
          python -m pip install ./thirdparty/openvino_tokenizers/[transformers] --extra-index-url https://storage.openvinotoolkit.org/simple/wheels/pre-release
          optimum-cli export openvino --trust-remote-code --weight-format fp16 --model microsoft/phi-1_5 phi-1_5
      - name: Run Generation
        run: |
          source ./ov/setupvars.sh
          timeout 50s ./build/samples/cpp/greedy_causal_lm/greedy_causal_lm ./phi-1_5/ "Alan Turing was a" > ./pred_greedy.txt
      - name: Compare
        run: |
          python -c "
          import transformers
          with open('pred_greedy.txt', 'r') as file:
              predictions = file.read()
          tokenizer = transformers.AutoTokenizer.from_pretrained('microsoft/phi-1_5')
          tokenized = tokenizer('Alan Turing was a', return_tensors='pt')
          for output in transformers.AutoModelForCausalLM.from_pretrained('microsoft/phi-1_5').generate(**tokenized, max_length=100, do_sample=False):
              ref = tokenizer.decode(output[tokenized['input_ids'].numel():], skip_special_tokens=True)
              idx = predictions.find(ref)
              if -1 == idx:
                  raise RuntimeError(f'Missing "{ref=}" from predictions')
              predictions = predictions[:idx] + predictions[idx + len(ref):]
          "
          echo Phi-1_5 passed
      - run: >
          . ./ov/setupvars.sh
          && export PYTHONPATH=./build/:$PYTHONPATH
          && timeout 50s samples/python/greedy_causal_lm/greedy_causal_lm.py ./phi-1_5/ "Alan Turing was a"
          | diff ./pred_greedy.txt -

  cpp-greedy_causal_lm-redpajama-3b-chat:
    runs-on: ubuntu-20.04-4-cores
    defaults:
      run:
        shell: bash
    steps:
      - uses: actions/checkout@v4
        with:
          submodules: recursive
      - uses: actions/setup-python@v4
        with:
          python-version: '3.10'
      - name: Install OpenVINO
        run: |
          mkdir ./ov/
          curl ${{ env.l_ov_link }} | tar --directory ./ov/ --strip-components 1 -xz
          sudo ./ov/install_dependencies/install_openvino_dependencies.sh
      - name: Build app
        run: |
          source ./ov/setupvars.sh
          cmake -DCMAKE_BUILD_TYPE=Release -S ./ -B ./build/
          cmake --build ./build/ --config Release -j
      - name: Download and convert and model
        run: |
          source ./ov/setupvars.sh
          python -m pip install --upgrade-strategy eager -r ./samples/requirements.txt --extra-index-url https://storage.openvinotoolkit.org/simple/wheels/pre-release
          python -m pip install ./thirdparty/openvino_tokenizers/[transformers] --extra-index-url https://storage.openvinotoolkit.org/simple/wheels/pre-release
          optimum-cli export openvino --trust-remote-code --weight-format fp16 --model ikala/redpajama-3b-chat redpajama-3b-chat
      - name: Run Generation
        run: |
          source ./ov/setupvars.sh
          timeout 50s ./build/samples/cpp/greedy_causal_lm/greedy_causal_lm ./redpajama-3b-chat/ "Alan Turing was a" > ./pred_greedy.txt
      - name: Compare
        run: |
          python -c "
          import transformers
          with open('pred_greedy.txt', 'r') as file:
              predictions = file.read()
          tokenizer = transformers.AutoTokenizer.from_pretrained('ikala/redpajama-3b-chat')
          tokenized = tokenizer('Alan Turing was a', return_tensors='pt')
          for output in transformers.AutoModelForCausalLM.from_pretrained('ikala/redpajama-3b-chat').generate(**tokenized, max_length=100, do_sample=False):
              ref = tokenizer.decode(output[tokenized['input_ids'].numel():], skip_special_tokens=True)
              idx = predictions.find(ref)
              if -1 == idx:
                  raise RuntimeError(f'Missing "{ref}" from predictions')
              predictions = predictions[:idx] + predictions[idx + len(ref):]
          "
          echo "Alan Turing was a" passed
      - run: >
          . ./ov/setupvars.sh
          && export PYTHONPATH=./build/:$PYTHONPATH
          && timeout 50s samples/python/greedy_causal_lm/greedy_causal_lm.py ./redpajama-3b-chat/ "Alan Turing was a"
          | diff ./pred_greedy.txt -

  cpp-chat_sample-ubuntu:
    runs-on: ubuntu-24.04
    defaults:
      run:
        shell: bash
    steps:
      - uses: actions/checkout@v4
        with:
          submodules: recursive
      - uses: actions/setup-python@v4
        with:
          python-version: 3.11
      - name: Install OpenVINO
        run: |
          mkdir ./ov/
          curl ${{ env.l_ov_link }} | tar --directory ./ov/ --strip-components 1 -xz
          sudo ./ov/install_dependencies/install_openvino_dependencies.sh
      - name: Build app
        run: |
          source ./ov/setupvars.sh
          cmake -DCMAKE_BUILD_TYPE=Release -S ./ -B ./build/
          cmake --build ./build/ --config Release -j
      - name: Download and convert and model
        run: |
          source ./ov/setupvars.sh
          python -m pip install --upgrade-strategy eager -r ./samples/requirements.txt --extra-index-url https://storage.openvinotoolkit.org/simple/wheels/pre-release
          python -m pip install ./thirdparty/openvino_tokenizers/[transformers] --extra-index-url https://storage.openvinotoolkit.org/simple/wheels/pre-release
          optimum-cli export openvino --trust-remote-code --weight-format fp16 --model TinyLlama/TinyLlama-1.1B-Chat-v1.0 TinyLlama-1.1B-Chat-v1.0
      - name: Compare
        run: |
          source ./ov/setupvars.sh
          printf 'What is 2 + 2?\nWhat is the previous answer?\nAdd 1 to it.\nSubtract 5 from it.\nWhy is the sun yellow?\nWhat was my first question?\n' > ./input.txt
          timeout 30s ./build/samples/cpp/chat_sample/chat_sample ./TinyLlama-1.1B-Chat-v1.0/ < input.txt > ./pred.txt
          python -c "
          from transformers import LlamaTokenizer, AutoModelForCausalLM
          model_id = 'TinyLlama/TinyLlama-1.1B-Chat-v1.0'
          tokenizer = LlamaTokenizer.from_pretrained(model_id)
          model = AutoModelForCausalLM.from_pretrained(model_id)
          prompts = ['What is 2 + 2?', 'What is the previous answer?', 'Add 1 to it.', 'Subtract 5 from it.', 'Why is the sun yellow?', 'What was my first question?']
          def gen_prompt(prompt):
              return {'role': 'user', 'content': prompt}
          def gen_answer(answer):
              return {'role': 'assistant', 'content': answer}
          chat_history = []
          chat_prompt = ''
          output = open('ref.txt', 'w')
          for prompt in prompts:
              output.write('question:\n')
              chat_history.append(gen_prompt(prompt))
              chat_prompt = tokenizer.apply_chat_template(chat_history, tokenize=False, add_generation_prompt=True)
              tokenized = tokenizer(chat_prompt, return_tensors='pt', add_special_tokens=False)
              answer = model.generate(**tokenized, max_length=1000, do_sample=False)
              answer_str = tokenizer.decode(answer[0, tokenized['input_ids'].numel():], skip_special_tokens=True)
              chat_history.append(gen_answer(answer_str))
              output.write(answer_str)
              output.write('\n----------\n')
          output.write('question:\n')
          output.close()
          "
          diff pred.txt ref.txt
          echo "Chat sample cpp" passed
          export PYTHONPATH=./build/:$PYTHONPATH
          timeout 30s ./samples/python/chat_sample/chat_sample.py ./TinyLlama-1.1B-Chat-v1.0/ < input.txt > ./pred2.txt
          diff pred2.txt ref.txt
          echo "Chat sample python" passed

  visual_language_chat_sample-ubuntu:
    runs-on: ubuntu-22.04-16-cores
    steps:
      - uses: actions/checkout@v4
        with:
          submodules: recursive
      - uses: actions/setup-python@v4
        with:
          python-version: 3.11
      - name: Install OpenVINO
        run: |
          mkdir ./ov/
          curl ${{ env.l_u22_ov_link }} | tar --directory ./ov/ --strip-components 1 -xz
          sudo ./ov/install_dependencies/install_openvino_dependencies.sh
      - name: Build app
        run: |
          source ./ov/setupvars.sh
          cmake -DCMAKE_BUILD_TYPE=Release -S ./ -B ./build/
          cmake --build ./build/ --config Release --target visual_language_chat py_generate_pipeline -j
      - name: Download and convert MiniCPM-V-2_6 model and an image
        run: |
          source ./ov/setupvars.sh
          python -m pip install ./thirdparty/openvino_tokenizers/[transformers] --pre --extra-index-url https://storage.openvinotoolkit.org/simple/wheels/nightly
          python -m pip install --upgrade-strategy eager -r ./samples/requirements.txt --pre --extra-index-url https://storage.openvinotoolkit.org/simple/wheels/nightly
          python ./samples/cpp/visual_language_chat/export_MiniCPM-V-2_6.py ./miniCPM-V-2_6/
          wget https://github.com/openvinotoolkit/openvino_notebooks/assets/29454499/d5fbbd1a-d484-415c-88cb-9986625b7b11 --output-document cat.jpg
      - name: Run visual_language_chat sample - MiniCPM-V-2_6
        run: >
          source ./ov/setupvars.sh
          && timeout 120s ./build/samples/cpp/visual_language_chat/visual_language_chat ./miniCPM-V-2_6/ cat.jpg
          <<< $'What is on the image?\nWhat is special on the image?'
      - name: Download and convert LLaVa 1.5 model and an image
        run: |
          source ./ov/setupvars.sh
          python -m pip install ./thirdparty/openvino_tokenizers/[transformers] --pre --extra-index-url https://storage.openvinotoolkit.org/simple/wheels/nightly
          python -m pip install --upgrade-strategy eager -r ./samples/requirements.txt --pre --extra-index-url https://storage.openvinotoolkit.org/simple/wheels/nightly
          optimum-cli export openvino --model llava-hf/llava-1.5-7b-hf ./llava_1_5_7b_ov/
          wget https://llava-vl.github.io/static/images/monalisa.jpg
      - name: Run visual_language_chat sample - LLaVa 1.5
        run: >
          source ./ov/setupvars.sh
          && ./build/samples/cpp/visual_language_chat/visual_language_chat ./llava_1_5_7b_ov/ monalisa.jpg
          <<< $'Who drew this painting?\nWhen did the painter live?'
        timeout-minutes: 4

      - name: Run python chat sample
        run: |
          source ./ov/setupvars.sh
          export PYTHONPATH=./build/:$PYTHONPATH
          printf 'What is on the image?\nWhat is special on the image?\n' > ./input.txt
          timeout 120s python ./samples/python/visual_language_chat/visual_language_chat.py ./miniCPM-V-2_6/ cat.jpg < input.txt > ./pred.txt

  cpp-continuous-batching-ubuntu:
    runs-on: ubuntu-20.04-8-cores
    defaults:
      run:
        shell: bash
    steps:
      - uses: actions/checkout@v4
        with:
          submodules: recursive
      - uses: actions/setup-python@v4
        with:
          python-version: 3.12
      - name: Install OpenVINO
        run: |
          mkdir ./ov/
          curl ${{ env.l_ov_link }} | tar --directory ./ov/ --strip-components 1 -xz
          sudo ./ov/install_dependencies/install_openvino_dependencies.sh
      - name: Build app
        run: |
          source ./ov/setupvars.sh
          cmake -DCMAKE_BUILD_TYPE=Release -S ./ -B ./build/
          cmake --build ./build/ --config Release -j
      - name: Download and convert and model
        run: |
          source ./ov/setupvars.sh
          python -m pip install --upgrade-strategy eager -r ./samples/requirements.txt --extra-index-url https://storage.openvinotoolkit.org/simple/wheels/pre-release
          python -m pip install ./thirdparty/openvino_tokenizers/[transformers] --extra-index-url https://storage.openvinotoolkit.org/simple/wheels/pre-release
          optimum-cli export openvino --trust-remote-code --weight-format fp16 --model TinyLlama/TinyLlama-1.1B-Chat-v1.0 TinyLlama-1.1B-Chat-v1.0
      - name: Run gtests
        run: |
          source ./ov/setupvars.sh
          ./build/tests/cpp/tests_continuous_batching
      - name: Run accuracy_sample
        run: |
          source ./ov/setupvars.sh
          timeout 50s ./build/samples/cpp/continuous_batching_accuracy/continuous_batching_accuracy -m ./TinyLlama-1.1B-Chat-v1.0/ -n 5
      - name: Run throughput_benchmark
        run: |
          wget -q https://huggingface.co/datasets/anon8231489123/ShareGPT_Vicuna_unfiltered/resolve/main/ShareGPT_V3_unfiltered_cleaned_split.json
          source ./ov/setupvars.sh
          timeout 200s ./build/samples/cpp/continuous_batching_benchmark/continuous_batching_benchmark -n 10 -m ./TinyLlama-1.1B-Chat-v1.0/ --dataset ./ShareGPT_V3_unfiltered_cleaned_split.json --cache_size 1
          timeout 200s ./build/samples/cpp/continuous_batching_benchmark/continuous_batching_benchmark -n 10 --dynamic_split_fuse --max_batch_size 256 --max_input_len 256 -m ./TinyLlama-1.1B-Chat-v1.0/ --dataset ./ShareGPT_V3_unfiltered_cleaned_split.json --cache_size 1

  cpp-continuous-batching-windows:
    runs-on: windows-latest
    env:
      PYTHONIOENCODING: "utf8"
    defaults:
      run:
        shell: cmd
    steps:
      - uses: actions/checkout@v4
        with:
          submodules: recursive
      - uses: actions/setup-python@v4
        with:
          python-version: 3.9
      - name: Install OpenVINO
        run: |
          curl --output ov.zip ${{ env.w_ov_link }}
          unzip -d ov ov.zip
          dirs=(ov/*) && mv ov/*/* ov && rmdir "${dirs[@]}"
        shell: bash
      - name: Build app
        run: |
          call .\ov\setupvars.bat
          cmake -DCMAKE_BUILD_TYPE=Release -S ./ -B ./build/
          cmake --build ./build/ --config Release -j
      - name: Download and convert and model
        run: |
          call .\ov\setupvars.bat
          python -m pip install --upgrade-strategy eager -r ./samples/requirements.txt --extra-index-url https://storage.openvinotoolkit.org/simple/wheels/pre-release
          python -m pip install ./thirdparty/openvino_tokenizers/[transformers] --extra-index-url https://storage.openvinotoolkit.org/simple/wheels/pre-release
          optimum-cli export openvino --trust-remote-code --weight-format fp16 --model TinyLlama/TinyLlama-1.1B-Chat-v1.0 TinyLlama-1.1B-Chat-v1.0
<<<<<<< HEAD
          cmake -DCMAKE_BUILD_TYPE=Release -S ./ -B ./build/
          cmake --build ./build/ --config Release -j
=======
>>>>>>> 42096011
      - name: Run gtests
        run: |
          set PATH=.\build\openvino_genai\;%PATH%
          call .\ov\setupvars.bat
          .\build\tests\cpp\Release\tests_continuous_batching.exe
      - name: Run accuracy_sample
        run: |
          set PATH=.\build\openvino_genai\;%PATH%
          call .\ov\setupvars.bat
          .\build\samples\cpp\continuous_batching_accuracy\Release\continuous_batching_accuracy.exe -m .\TinyLlama-1.1B-Chat-v1.0\ -n 5
      - name: Run throughput_benchmark
        run: |
          curl -o .\ShareGPT_V3_unfiltered_cleaned_split.json -s -L "https://huggingface.co/datasets/anon8231489123/ShareGPT_Vicuna_unfiltered/resolve/main/ShareGPT_V3_unfiltered_cleaned_split.json"
          set PATH=.\build\openvino_genai\;%PATH%
          call .\ov\setupvars.bat
          .\build\samples\cpp\continuous_batching_benchmark\Release\continuous_batching_benchmark.exe -n 2 -m .\TinyLlama-1.1B-Chat-v1.0\ --dataset .\ShareGPT_V3_unfiltered_cleaned_split.json --cache_size 1

  cpp-continuous-batching-macos:
    runs-on: macos-12
    defaults:
      run:
        shell: bash
    steps:
      - uses: actions/checkout@v4
        with:
          submodules: recursive
      - uses: actions/setup-python@v4
        with:
          python-version: 3.9
      - name: Install OpenVINO
        run: |
          mkdir ./ov/
          curl ${{ env.m_ov_link }} | tar --directory ./ov/ --strip-components 1 -xz
          brew install coreutils scons
      - name: Build app
        run: |
          source ./ov/setupvars.sh
          cmake -DCMAKE_BUILD_TYPE=Release -S ./ -B ./build/
          cmake --build ./build/ --config Release -j
      - name: Download and convert and model
        run: |
          source ./ov/setupvars.sh
          python -m pip install --upgrade-strategy eager -r ./samples/requirements.txt --extra-index-url https://storage.openvinotoolkit.org/simple/wheels/pre-release
          python -m pip install ./thirdparty/openvino_tokenizers/[transformers] --extra-index-url https://storage.openvinotoolkit.org/simple/wheels/pre-release
          optimum-cli export openvino --trust-remote-code --weight-format fp16 --model TinyLlama/TinyLlama-1.1B-Chat-v1.0 TinyLlama-1.1B-Chat-v1.0
      - name: Run gtests
        run: |
          source ./ov/setupvars.sh
          ./build/tests/cpp/tests_continuous_batching
      - name: Run accuracy_sample
        run: |
          source ./ov/setupvars.sh
          timeout 120s ./build/samples/cpp/continuous_batching_accuracy/continuous_batching_accuracy -m ./TinyLlama-1.1B-Chat-v1.0/ -n 5
      - name: Run throughput_benchmark
        run: |
          wget -q https://huggingface.co/datasets/anon8231489123/ShareGPT_Vicuna_unfiltered/resolve/main/ShareGPT_V3_unfiltered_cleaned_split.json
          source ./ov/setupvars.sh
          ./build/samples/cpp/continuous_batching_benchmark/continuous_batching_benchmark -n 5 -m ./TinyLlama-1.1B-Chat-v1.0/ --dataset ./ShareGPT_V3_unfiltered_cleaned_split.json --cache_size 1

  Overall_Status:
    name: ci/gha_overall_status_causal_lm
    needs: [cpp-multinomial-greedy_causal_lm-ubuntu, cpp-beam_search_causal_lm-ubuntu, cpp-greedy_causal_lm-windows,
            cpp-greedy_causal_lm-Qwen-7B-Chat, cpp-beam_search_causal_lm-Qwen1_5-7B-Chat, cpp-beam_search_causal_lm-Phi-2,
            cpp-beam_search_causal_lm-notus-7b-v1, cpp-speculative_decoding_lm-ubuntu, cpp-prompt_lookup_decoding_lm-ubuntu,
            cpp-Phi-1_5, cpp-greedy_causal_lm-redpajama-3b-chat, cpp-chat_sample-ubuntu, cpp-continuous-batching-ubuntu,
            visual_language_chat_sample-ubuntu,
            cpp-continuous-batching-windows, cpp-continuous-batching-macos]
    if: ${{ always() }}
    runs-on: ubuntu-latest
    steps:
      - name: Check status of all jobs
        if: >-
          ${{
            contains(needs.*.result, 'failure') ||
            contains(needs.*.result, 'cancelled')
          }}
        run: exit 1<|MERGE_RESOLUTION|>--- conflicted
+++ resolved
@@ -13,16 +13,10 @@
   cancel-in-progress: true
 
 env:
-<<<<<<< HEAD
-  l_ov_link: https://storage.openvinotoolkit.org/repositories/openvino/packages/pre-release/2024.3.0rc1/linux/l_openvino_toolkit_ubuntu20_2024.3.0.dev20240711_x86_64.tgz
-  m_ov_link: https://storage.openvinotoolkit.org/repositories/openvino/packages/pre-release/2024.3.0rc1/macos/m_openvino_toolkit_macos_12_6_2024.3.0.dev20240711_x86_64.tgz
-  w_ov_link: https://storage.openvinotoolkit.org/repositories/openvino/packages/pre-release/2024.3.0rc1/windows/w_openvino_toolkit_windows_2024.3.0.dev20240711_x86_64.zip
-=======
   l_ov_link: https://storage.openvinotoolkit.org/repositories/openvino/packages/nightly/2024.5.0-16993-9c432a3641a/l_openvino_toolkit_ubuntu20_2024.5.0.dev20241014_x86_64.tgz
   l_u22_ov_link: https://storage.openvinotoolkit.org/repositories/openvino/packages/nightly/2024.5.0-16993-9c432a3641a/l_openvino_toolkit_ubuntu22_2024.5.0.dev20241014_x86_64.tgz
   m_ov_link: https://storage.openvinotoolkit.org/repositories/openvino/packages/nightly/2024.5.0-16993-9c432a3641a/m_openvino_toolkit_macos_12_6_2024.5.0.dev20241014_x86_64.tgz
   w_ov_link: https://storage.openvinotoolkit.org/repositories/openvino/packages/nightly/2024.5.0-16993-9c432a3641a/w_openvino_toolkit_windows_2024.5.0.dev20241014_x86_64.zip
->>>>>>> 42096011
 jobs:
   cpp-multinomial-greedy_causal_lm-ubuntu:
     runs-on: ubuntu-20.04-8-cores
@@ -49,8 +43,8 @@
       - name: Download and convert and model
         run: |
           source ./ov/setupvars.sh
-          python -m pip install --upgrade-strategy eager -r ./samples/requirements.txt --extra-index-url https://storage.openvinotoolkit.org/simple/wheels/pre-release
-          python -m pip install ./thirdparty/openvino_tokenizers/[transformers] --extra-index-url https://storage.openvinotoolkit.org/simple/wheels/pre-release
+          python -m pip install --upgrade-strategy eager -r ./samples/requirements.txt --pre --extra-index-url https://storage.openvinotoolkit.org/simple/wheels/nightly
+          python -m pip install ./thirdparty/openvino_tokenizers/[transformers] --pre --extra-index-url https://storage.openvinotoolkit.org/simple/wheels/nightly
           optimum-cli export openvino --trust-remote-code --weight-format fp16 --model openlm-research/open_llama_3b_v2 open_llama_3b_v2
       - run: >
           . ./ov/setupvars.sh
@@ -98,8 +92,8 @@
       - name: Download and convert and model
         run: |
           source ./ov/setupvars.sh
-          python -m pip install --upgrade-strategy eager -r ./samples/requirements.txt --extra-index-url https://storage.openvinotoolkit.org/simple/wheels/pre-release
-          python -m pip install ./thirdparty/openvino_tokenizers/[transformers] --extra-index-url https://storage.openvinotoolkit.org/simple/wheels/pre-release
+          python -m pip install --upgrade-strategy eager -r ./samples/requirements.txt --pre --extra-index-url https://storage.openvinotoolkit.org/simple/wheels/nightly
+          python -m pip install ./thirdparty/openvino_tokenizers/[transformers] --pre --extra-index-url https://storage.openvinotoolkit.org/simple/wheels/nightly
           optimum-cli export openvino --trust-remote-code --weight-format fp16 --model TinyLlama/TinyLlama-1.1B-Chat-v1.0 TinyLlama-1.1B-Chat-v1.0
       - name: Compare
         run: |
@@ -234,8 +228,8 @@
       - name: Download and convert model
         run: |
           call .\ov\setupvars.bat
-          python -m pip install --upgrade-strategy eager -r ./samples/requirements.txt --extra-index-url https://storage.openvinotoolkit.org/simple/wheels/pre-release
-          python -m pip install ./thirdparty/openvino_tokenizers/[transformers] --extra-index-url https://storage.openvinotoolkit.org/simple/wheels/pre-release
+          python -m pip install --upgrade-strategy eager -r ./samples/requirements.txt --pre --extra-index-url https://storage.openvinotoolkit.org/simple/wheels/nightly
+          python -m pip install ./thirdparty/openvino_tokenizers/[transformers] --pre --extra-index-url https://storage.openvinotoolkit.org/simple/wheels/nightly
           optimum-cli export openvino --trust-remote-code --weight-format fp16 --model TinyLlama/TinyLlama-1.1B-Chat-v1.0 TinyLlama-1.1B-Chat-v1.0
       - run: >
           set PATH=.\build\openvino_genai\;%PATH%
@@ -285,8 +279,8 @@
       - name: Download and convert and model
         run: |
           source ./ov/setupvars.sh
-          python -m pip install --upgrade-strategy eager -r ./samples/requirements.txt --extra-index-url https://storage.openvinotoolkit.org/simple/wheels/pre-release
-          python -m pip install ./thirdparty/openvino_tokenizers/[transformers] --extra-index-url https://storage.openvinotoolkit.org/simple/wheels/pre-release
+          python -m pip install --upgrade-strategy eager -r ./samples/requirements.txt --pre --extra-index-url https://storage.openvinotoolkit.org/simple/wheels/nightly
+          python -m pip install ./thirdparty/openvino_tokenizers/[transformers] --pre --extra-index-url https://storage.openvinotoolkit.org/simple/wheels/nightly
           optimum-cli export openvino --trust-remote-code --weight-format fp16 --model Qwen/Qwen-7B-Chat Qwen-7B-Chat
       - run: >
           . ./ov/setupvars.sh
@@ -318,8 +312,8 @@
       - name: Download and convert and model
         run: |
           source ./ov/setupvars.sh
-          python -m pip install --upgrade-strategy eager -r ./samples/requirements.txt --extra-index-url https://storage.openvinotoolkit.org/simple/wheels/pre-release
-          python -m pip install ./thirdparty/openvino_tokenizers/[transformers] --extra-index-url https://storage.openvinotoolkit.org/simple/wheels/pre-release
+          python -m pip install --upgrade-strategy eager -r ./samples/requirements.txt --pre --extra-index-url https://storage.openvinotoolkit.org/simple/wheels/nightly
+          python -m pip install ./thirdparty/openvino_tokenizers/[transformers] --pre --extra-index-url https://storage.openvinotoolkit.org/simple/wheels/nightly
           optimum-cli export openvino --trust-remote-code --weight-format fp16 --model Qwen/Qwen1.5-7B-Chat Qwen1.5-7B-Chat
       - run: >
           . ./ov/setupvars.sh
@@ -386,8 +380,8 @@
       - name: Download and convert and model
         run: |
           source ./ov/setupvars.sh
-          python -m pip install --upgrade-strategy eager -r ./samples/requirements.txt --extra-index-url https://storage.openvinotoolkit.org/simple/wheels/pre-release
-          python -m pip install ./thirdparty/openvino_tokenizers/[transformers] --extra-index-url https://storage.openvinotoolkit.org/simple/wheels/pre-release
+          python -m pip install --upgrade-strategy eager -r ./samples/requirements.txt --pre --extra-index-url https://storage.openvinotoolkit.org/simple/wheels/nightly
+          python -m pip install ./thirdparty/openvino_tokenizers/[transformers] --pre --extra-index-url https://storage.openvinotoolkit.org/simple/wheels/nightly
           optimum-cli export openvino --trust-remote-code --weight-format fp16 --model argilla/notus-7b-v1 notus-7b-v1
       - run: >
           . ./ov/setupvars.sh
@@ -463,8 +457,8 @@
       - name: Download and convert and model
         run: |
           source ./ov/setupvars.sh
-          python -m pip install --upgrade-strategy eager -r ./samples/requirements.txt --extra-index-url https://storage.openvinotoolkit.org/simple/wheels/pre-release
-          python -m pip install ./thirdparty/openvino_tokenizers/[transformers] --extra-index-url https://storage.openvinotoolkit.org/simple/wheels/pre-release
+          python -m pip install --upgrade-strategy eager -r ./samples/requirements.txt --pre --extra-index-url https://storage.openvinotoolkit.org/simple/wheels/nightly
+          python -m pip install ./thirdparty/openvino_tokenizers/[transformers] --pre --extra-index-url https://storage.openvinotoolkit.org/simple/wheels/nightly
           optimum-cli export openvino --trust-remote-code --weight-format fp16 --model TinyLlama/TinyLlama-1.1B-Chat-v1.0 TinyLlama-1.1B-Chat-v1.0
           optimum-cli export openvino --trust-remote-code --weight-format fp16 --model Qwen/Qwen-7B-Chat Qwen-7B-Chat --task text-generation-with-past
       - name: run and compare
@@ -590,8 +584,8 @@
       - name: Download and convert and model
         run: |
           source ./ov/setupvars.sh
-          python -m pip install --upgrade-strategy eager -r ./samples/requirements.txt --extra-index-url https://storage.openvinotoolkit.org/simple/wheels/pre-release
-          python -m pip install ./thirdparty/openvino_tokenizers/[transformers] --extra-index-url https://storage.openvinotoolkit.org/simple/wheels/pre-release
+          python -m pip install --upgrade-strategy eager -r ./samples/requirements.txt --pre --extra-index-url https://storage.openvinotoolkit.org/simple/wheels/nightly
+          python -m pip install ./thirdparty/openvino_tokenizers/[transformers] --pre --extra-index-url https://storage.openvinotoolkit.org/simple/wheels/nightly
           optimum-cli export openvino --trust-remote-code --weight-format fp16 --model ikala/redpajama-3b-chat redpajama-3b-chat
       - name: Run Generation
         run: |
@@ -644,8 +638,8 @@
       - name: Download and convert and model
         run: |
           source ./ov/setupvars.sh
-          python -m pip install --upgrade-strategy eager -r ./samples/requirements.txt --extra-index-url https://storage.openvinotoolkit.org/simple/wheels/pre-release
-          python -m pip install ./thirdparty/openvino_tokenizers/[transformers] --extra-index-url https://storage.openvinotoolkit.org/simple/wheels/pre-release
+          python -m pip install --upgrade-strategy eager -r ./samples/requirements.txt --pre --extra-index-url https://storage.openvinotoolkit.org/simple/wheels/nightly
+          python -m pip install ./thirdparty/openvino_tokenizers/[transformers] --pre --extra-index-url https://storage.openvinotoolkit.org/simple/wheels/nightly
           optimum-cli export openvino --trust-remote-code --weight-format fp16 --model TinyLlama/TinyLlama-1.1B-Chat-v1.0 TinyLlama-1.1B-Chat-v1.0
       - name: Compare
         run: |
@@ -762,62 +756,57 @@
       - name: Download and convert and model
         run: |
           source ./ov/setupvars.sh
+          python -m pip install --upgrade-strategy eager -r ./samples/requirements.txt --pre --extra-index-url https://storage.openvinotoolkit.org/simple/wheels/nightly
+          python -m pip install ./thirdparty/openvino_tokenizers/[transformers] --pre --extra-index-url https://storage.openvinotoolkit.org/simple/wheels/nightly
+          optimum-cli export openvino --trust-remote-code --weight-format fp16 --model TinyLlama/TinyLlama-1.1B-Chat-v1.0 TinyLlama-1.1B-Chat-v1.0
+      - name: Run gtests
+        run: |
+          source ./ov/setupvars.sh
+          ./build/tests/cpp/tests_continuous_batching
+      - name: Run accuracy_sample
+        run: |
+          source ./ov/setupvars.sh
+          timeout 50s ./build/samples/cpp/continuous_batching_accuracy/continuous_batching_accuracy -m ./TinyLlama-1.1B-Chat-v1.0/ -n 5
+      - name: Run throughput_benchmark
+        run: |
+          wget -q https://huggingface.co/datasets/anon8231489123/ShareGPT_Vicuna_unfiltered/resolve/main/ShareGPT_V3_unfiltered_cleaned_split.json
+          source ./ov/setupvars.sh
+          timeout 200s ./build/samples/cpp/continuous_batching_benchmark/continuous_batching_benchmark -n 10 -m ./TinyLlama-1.1B-Chat-v1.0/ --dataset ./ShareGPT_V3_unfiltered_cleaned_split.json --cache_size 1
+          timeout 200s ./build/samples/cpp/continuous_batching_benchmark/continuous_batching_benchmark -n 10 --dynamic_split_fuse --max_batch_size 256 --max_input_len 256 -m ./TinyLlama-1.1B-Chat-v1.0/ --dataset ./ShareGPT_V3_unfiltered_cleaned_split.json --cache_size 1
+
+  cpp-continuous-batching-windows:
+    runs-on: windows-latest
+    env:
+      PYTHONIOENCODING: "utf8"
+    defaults:
+      run:
+        shell: cmd
+    steps:
+      - uses: actions/checkout@v4
+        with:
+          submodules: recursive
+      - uses: actions/setup-python@v4
+        with:
+          python-version: 3.9
+      - name: Install OpenVINO
+        run: |
+          curl --output ov.zip ${{ env.w_ov_link }}
+          unzip -d ov ov.zip
+          dirs=(ov/*) && mv ov/*/* ov && rmdir "${dirs[@]}"
+        shell: bash
+      - name: Build app
+        run: |
+          call .\ov\setupvars.bat
+          cmake -DCMAKE_BUILD_TYPE=Release -S ./ -B ./build/
+          cmake --build ./build/ --config Release -j
+      - name: Download and convert and model
+        run: |
+          call .\ov\setupvars.bat
           python -m pip install --upgrade-strategy eager -r ./samples/requirements.txt --extra-index-url https://storage.openvinotoolkit.org/simple/wheels/pre-release
           python -m pip install ./thirdparty/openvino_tokenizers/[transformers] --extra-index-url https://storage.openvinotoolkit.org/simple/wheels/pre-release
           optimum-cli export openvino --trust-remote-code --weight-format fp16 --model TinyLlama/TinyLlama-1.1B-Chat-v1.0 TinyLlama-1.1B-Chat-v1.0
       - name: Run gtests
         run: |
-          source ./ov/setupvars.sh
-          ./build/tests/cpp/tests_continuous_batching
-      - name: Run accuracy_sample
-        run: |
-          source ./ov/setupvars.sh
-          timeout 50s ./build/samples/cpp/continuous_batching_accuracy/continuous_batching_accuracy -m ./TinyLlama-1.1B-Chat-v1.0/ -n 5
-      - name: Run throughput_benchmark
-        run: |
-          wget -q https://huggingface.co/datasets/anon8231489123/ShareGPT_Vicuna_unfiltered/resolve/main/ShareGPT_V3_unfiltered_cleaned_split.json
-          source ./ov/setupvars.sh
-          timeout 200s ./build/samples/cpp/continuous_batching_benchmark/continuous_batching_benchmark -n 10 -m ./TinyLlama-1.1B-Chat-v1.0/ --dataset ./ShareGPT_V3_unfiltered_cleaned_split.json --cache_size 1
-          timeout 200s ./build/samples/cpp/continuous_batching_benchmark/continuous_batching_benchmark -n 10 --dynamic_split_fuse --max_batch_size 256 --max_input_len 256 -m ./TinyLlama-1.1B-Chat-v1.0/ --dataset ./ShareGPT_V3_unfiltered_cleaned_split.json --cache_size 1
-
-  cpp-continuous-batching-windows:
-    runs-on: windows-latest
-    env:
-      PYTHONIOENCODING: "utf8"
-    defaults:
-      run:
-        shell: cmd
-    steps:
-      - uses: actions/checkout@v4
-        with:
-          submodules: recursive
-      - uses: actions/setup-python@v4
-        with:
-          python-version: 3.9
-      - name: Install OpenVINO
-        run: |
-          curl --output ov.zip ${{ env.w_ov_link }}
-          unzip -d ov ov.zip
-          dirs=(ov/*) && mv ov/*/* ov && rmdir "${dirs[@]}"
-        shell: bash
-      - name: Build app
-        run: |
-          call .\ov\setupvars.bat
-          cmake -DCMAKE_BUILD_TYPE=Release -S ./ -B ./build/
-          cmake --build ./build/ --config Release -j
-      - name: Download and convert and model
-        run: |
-          call .\ov\setupvars.bat
-          python -m pip install --upgrade-strategy eager -r ./samples/requirements.txt --extra-index-url https://storage.openvinotoolkit.org/simple/wheels/pre-release
-          python -m pip install ./thirdparty/openvino_tokenizers/[transformers] --extra-index-url https://storage.openvinotoolkit.org/simple/wheels/pre-release
-          optimum-cli export openvino --trust-remote-code --weight-format fp16 --model TinyLlama/TinyLlama-1.1B-Chat-v1.0 TinyLlama-1.1B-Chat-v1.0
-<<<<<<< HEAD
-          cmake -DCMAKE_BUILD_TYPE=Release -S ./ -B ./build/
-          cmake --build ./build/ --config Release -j
-=======
->>>>>>> 42096011
-      - name: Run gtests
-        run: |
           set PATH=.\build\openvino_genai\;%PATH%
           call .\ov\setupvars.bat
           .\build\tests\cpp\Release\tests_continuous_batching.exe
@@ -858,8 +847,8 @@
       - name: Download and convert and model
         run: |
           source ./ov/setupvars.sh
-          python -m pip install --upgrade-strategy eager -r ./samples/requirements.txt --extra-index-url https://storage.openvinotoolkit.org/simple/wheels/pre-release
-          python -m pip install ./thirdparty/openvino_tokenizers/[transformers] --extra-index-url https://storage.openvinotoolkit.org/simple/wheels/pre-release
+          python -m pip install --upgrade-strategy eager -r ./samples/requirements.txt --pre --extra-index-url https://storage.openvinotoolkit.org/simple/wheels/nightly
+          python -m pip install ./thirdparty/openvino_tokenizers/[transformers] --pre --extra-index-url https://storage.openvinotoolkit.org/simple/wheels/nightly
           optimum-cli export openvino --trust-remote-code --weight-format fp16 --model TinyLlama/TinyLlama-1.1B-Chat-v1.0 TinyLlama-1.1B-Chat-v1.0
       - name: Run gtests
         run: |
