name: genai_package
on: pull_request
permissions: read-all # Required by https://github.com/ossf/scorecard/blob/e23b8ad91fd6a64a0a971ca4fc0a4d1650725615/docs/checks.md#token-permissions
concurrency:
  group: ${{ github.workflow }}-${{ github.head_ref || github.ref_name }}
  cancel-in-progress: true
env:
<<<<<<< HEAD
  l_ov_link: https://storage.openvinotoolkit.org/repositories/openvino/packages/nightly/2024.3.0-15945-a349dc82f9a/l_openvino_toolkit_ubuntu20_2024.3.0.dev20240708_x86_64.tgz
  m_ov_link: https://storage.openvinotoolkit.org/repositories/openvino/packages/nightly/2024.3.0-15945-a349dc82f9a/m_openvino_toolkit_macos_12_6_2024.3.0.dev20240708_x86_64.tgz
  w_ov_link: https://storage.openvinotoolkit.org/repositories/openvino/packages/nightly/2024.3.0-15945-a349dc82f9a/w_openvino_toolkit_windows_2024.3.0.dev20240708_x86_64.zip
=======
  l_ov_link: https://storage.openvinotoolkit.org/repositories/openvino/packages/pre-release/2024.3.0rc1/linux/l_openvino_toolkit_ubuntu20_2024.3.0.dev20240711_x86_64.tgz
  m_ov_link: https://storage.openvinotoolkit.org/repositories/openvino/packages/pre-release/2024.3.0rc1/macos/m_openvino_toolkit_macos_12_6_2024.3.0.dev20240711_x86_64.tgz
  w_ov_link: https://storage.openvinotoolkit.org/repositories/openvino/packages/pre-release/2024.3.0rc1/windows/w_openvino_toolkit_windows_2024.3.0.dev20240711_x86_64.zip
>>>>>>> cb0da0ad
jobs:
  ubuntu_genai_package:
    strategy:
      matrix:
        build-type: [Release, Debug]
    runs-on: ubuntu-20.04
    env:
      CMAKE_BUILD_PARALLEL_LEVEL: null
    steps:
      - uses: actions/checkout@v4
        with:
          submodules: recursive
      - uses: actions/setup-python@v4
        with:
          python-version: 3.8
      - run: mkdir ./ov/
      - run: curl ${{ env.l_ov_link }} | tar --directory ./ov/ --strip-components 1 -xz
      - run: sudo ./ov/install_dependencies/install_openvino_dependencies.sh
      - run: source ./ov/setupvars.sh && cmake -DCMAKE_BUILD_TYPE=${{ matrix.build-type }} -S ./ -B ./build/
      - run: source ./ov/setupvars.sh && cmake --build ./build/ --config ${{ matrix.build-type }} --target package -j
<<<<<<< HEAD
      - run: source ./ov/setupvars.sh && python -m pip install ./thirdparty/openvino_tokenizers/[transformers] --pre --extra-index-url https://storage.openvinotoolkit.org/simple/wheels/nightly
      - run: source ./ov/setupvars.sh && python -m pip install --upgrade-strategy eager -r ./samples/requirements.txt --pre --extra-index-url https://storage.openvinotoolkit.org/simple/wheels/nightly
=======
      - run: source ./ov/setupvars.sh && python -m pip install ./thirdparty/openvino_tokenizers/[transformers] --extra-index-url https://storage.openvinotoolkit.org/simple/wheels/pre-release
      - run: source ./ov/setupvars.sh && python -m pip install --upgrade-strategy eager -r ./samples/requirements.txt --extra-index-url https://storage.openvinotoolkit.org/simple/wheels/pre-release
>>>>>>> cb0da0ad
      - run: source ./ov/setupvars.sh && optimum-cli export openvino --trust-remote-code --model TinyLlama/TinyLlama-1.1B-Chat-v1.0 TinyLlama-1.1B-Chat-v1.0
      - run: source ./ov/setupvars.sh && cmake --install ./build/ --config ${{ matrix.build-type }} --prefix ov
      - run: ov/samples/cpp/build_samples.sh -i ${{ github.workspace }}/s\ pace
        if: ${{ 'Release' == matrix.build-type }} # build_samples enforces Release build
      - run: source ./ov/setupvars.sh && cmake -DCMAKE_BUILD_TYPE=${{ matrix.build-type }} -S ./ov/samples/cpp/ -B ./samples\ build/ && cmake --build ./samples\ build/ --config ${{ matrix.build-type }} -j && cmake --install ./samples\ build/ --config ${{ matrix.build-type }} --component samples_bin --prefix s\ pace
        if: ${{ 'Release' != matrix.build-type }}
      - run: source ./ov/setupvars.sh && timeout 25s ${{ github.workspace }}/s\ pace/samples_bin/greedy_causal_lm ./TinyLlama-1.1B-Chat-v1.0/ ""
      - run: source ./ov/setupvars.sh && timeout 25s ./ov/samples/python/multinomial_causal_lm/multinomial_causal_lm.py ./TinyLlama-1.1B-Chat-v1.0/ 0
        if: ${{ 'Release' == matrix.build-type }} # Python bindings can be built in Release only

  macos_genai_package:
    strategy:
      matrix:
        build-type: [Release, Debug]
    runs-on: macos-12
    steps:
      - uses: actions/checkout@v4
        with:
          submodules: recursive
      - uses: actions/setup-python@v4
        with:
          python-version: 3.8
      - run: mkdir ./ov/
      - run: curl ${{ env.m_ov_link }} | tar --directory ./ov/ --strip-components 1 -xz
      - run: brew install coreutils scons
      - run: source ./ov/setupvars.sh && cmake -DCMAKE_BUILD_TYPE=${{ matrix.build-type }} -S ./ -B ./build/
      - run: source ./ov/setupvars.sh && cmake --build ./build/ --config ${{ matrix.build-type }} --target package -j
<<<<<<< HEAD
      - run: source ./ov/setupvars.sh && python -m pip install ./thirdparty/openvino_tokenizers/[transformers] --pre --extra-index-url https://storage.openvinotoolkit.org/simple/wheels/nightly
      - run: source ./ov/setupvars.sh && python -m pip install --upgrade-strategy eager -r ./samples/requirements.txt --pre --extra-index-url https://storage.openvinotoolkit.org/simple/wheels/nightly
=======
      - run: source ./ov/setupvars.sh && python -m pip install ./thirdparty/openvino_tokenizers/[transformers] --extra-index-url https://storage.openvinotoolkit.org/simple/wheels/pre-release
      - run: source ./ov/setupvars.sh && python -m pip install --upgrade-strategy eager -r ./samples/requirements.txt --extra-index-url https://storage.openvinotoolkit.org/simple/wheels/pre-release
>>>>>>> cb0da0ad
      - run: source ./ov/setupvars.sh && optimum-cli export openvino --trust-remote-code --model TinyLlama/TinyLlama-1.1B-Chat-v1.0 TinyLlama-1.1B-Chat-v1.0
      - run: source ./ov/setupvars.sh && cmake --install ./build/ --config ${{ matrix.build-type }} --prefix ov
      - run: ov/samples/cpp/build_samples.sh -i ${{ github.workspace }}/s\ pace
        if: ${{ 'Release' == matrix.build-type }} # build_samples enforces Release build
      - run: >
          source ./ov/setupvars.sh
          && cmake -DCMAKE_BUILD_TYPE=${{ matrix.build-type }} -S ./ov/samples/cpp/ -B ./samples\ build/
          && cmake --build ./samples\ build/ --config ${{ matrix.build-type }} -j
          && cmake --install ./samples\ build/ --config ${{ matrix.build-type }} --component samples_bin --prefix s\ pace
        if: ${{ 'Release' != matrix.build-type }}
      - run: source ./ov/setupvars.sh && timeout 30s ${{ github.workspace }}/s\ pace/samples_bin/greedy_causal_lm ./TinyLlama-1.1B-Chat-v1.0/ ""
      - run: source ./ov/setupvars.sh && timeout 25s ./ov/samples/python/multinomial_causal_lm/multinomial_causal_lm.py ./TinyLlama-1.1B-Chat-v1.0/ 0
        if: ${{ 'Release' == matrix.build-type }} # Python bindings can be built in Release only

  windows_genai_package:
    strategy:
      matrix:
        build-type: [Release, Debug]
    runs-on: windows-latest
    env:
      CMAKE_BUILD_PARALLEL_LEVEL: null
    defaults:
      run:
        shell: cmd
    steps:
      - uses: actions/checkout@v4
        with:
          submodules: recursive
      - uses: actions/setup-python@v4
        with:
          python-version: 3.8
      - run: >
          curl --output ov.zip ${{ env.w_ov_link }}
          && unzip -d ov ov.zip
          && dirs=(ov/*)
          && mv ov/*/* ov
          && rmdir "${dirs[@]}"
        shell: bash
      - run: call ov\setupvars.bat && cmake -DCMAKE_BUILD_TYPE=${{ matrix.build-type }} -S ./ -B ./build/
      - run: call ov\setupvars.bat && cmake --build ./build/ --config ${{ matrix.build-type }} --target package -j
<<<<<<< HEAD
      - run: call ov\setupvars.bat && python -m pip install ./thirdparty/openvino_tokenizers/[transformers] --pre --extra-index-url https://storage.openvinotoolkit.org/simple/wheels/nightly
      - run: call ov\setupvars.bat && python -m pip install --upgrade-strategy eager -r ./samples/requirements.txt --pre --extra-index-url https://storage.openvinotoolkit.org/simple/wheels/nightly
=======
      - run: call ov\setupvars.bat && python -m pip install ./thirdparty/openvino_tokenizers/[transformers] --extra-index-url https://storage.openvinotoolkit.org/simple/wheels/pre-release
      - run: call ov\setupvars.bat && python -m pip install --upgrade-strategy eager -r ./samples/requirements.txt --extra-index-url https://storage.openvinotoolkit.org/simple/wheels/pre-release
>>>>>>> cb0da0ad
      - run: call ov\setupvars.bat && optimum-cli export openvino --trust-remote-code --weight-format fp16 --model TinyLlama/TinyLlama-1.1B-Chat-v1.0 TinyLlama-1.1B-Chat-v1.0
      - run: call ov\setupvars.bat && cmake --install ./build/ --config ${{ matrix.build-type }} --prefix ov
      - run: call ov\samples\cpp\build_samples_msvc.bat -i "${{ github.workspace }}/samples_install"
        if: ${{ 'Release' == matrix.build-type }} # build_samples enforces Release build
      - run: >
          call ov\setupvars.bat
          && cmake -DCMAKE_BUILD_TYPE=${{ matrix.build-type }} -S ./ov/samples/cpp/ -B "samples build"
          && cmake --build "samples build" --config ${{ matrix.build-type }} -j
          && cmake --install "samples build" --config ${{ matrix.build-type }} --component samples_bin --prefix samples_install
        if: ${{ 'Release' != matrix.build-type }}
      - run: call ov\setupvars.bat && "${{ github.workspace }}/samples_install/samples_bin/greedy_causal_lm" .\TinyLlama-1.1B-Chat-v1.0\ ""
      - run: call ov\setupvars.bat && python .\ov\samples\python\multinomial_causal_lm\multinomial_causal_lm.py .\TinyLlama-1.1B-Chat-v1.0\ 0
        if: ${{ 'Release' == matrix.build-type }} # Python bindings can be built in Release only<|MERGE_RESOLUTION|>--- conflicted
+++ resolved
@@ -5,15 +5,9 @@
   group: ${{ github.workflow }}-${{ github.head_ref || github.ref_name }}
   cancel-in-progress: true
 env:
-<<<<<<< HEAD
-  l_ov_link: https://storage.openvinotoolkit.org/repositories/openvino/packages/nightly/2024.3.0-15945-a349dc82f9a/l_openvino_toolkit_ubuntu20_2024.3.0.dev20240708_x86_64.tgz
-  m_ov_link: https://storage.openvinotoolkit.org/repositories/openvino/packages/nightly/2024.3.0-15945-a349dc82f9a/m_openvino_toolkit_macos_12_6_2024.3.0.dev20240708_x86_64.tgz
-  w_ov_link: https://storage.openvinotoolkit.org/repositories/openvino/packages/nightly/2024.3.0-15945-a349dc82f9a/w_openvino_toolkit_windows_2024.3.0.dev20240708_x86_64.zip
-=======
   l_ov_link: https://storage.openvinotoolkit.org/repositories/openvino/packages/pre-release/2024.3.0rc1/linux/l_openvino_toolkit_ubuntu20_2024.3.0.dev20240711_x86_64.tgz
   m_ov_link: https://storage.openvinotoolkit.org/repositories/openvino/packages/pre-release/2024.3.0rc1/macos/m_openvino_toolkit_macos_12_6_2024.3.0.dev20240711_x86_64.tgz
   w_ov_link: https://storage.openvinotoolkit.org/repositories/openvino/packages/pre-release/2024.3.0rc1/windows/w_openvino_toolkit_windows_2024.3.0.dev20240711_x86_64.zip
->>>>>>> cb0da0ad
 jobs:
   ubuntu_genai_package:
     strategy:
@@ -34,13 +28,8 @@
       - run: sudo ./ov/install_dependencies/install_openvino_dependencies.sh
       - run: source ./ov/setupvars.sh && cmake -DCMAKE_BUILD_TYPE=${{ matrix.build-type }} -S ./ -B ./build/
       - run: source ./ov/setupvars.sh && cmake --build ./build/ --config ${{ matrix.build-type }} --target package -j
-<<<<<<< HEAD
-      - run: source ./ov/setupvars.sh && python -m pip install ./thirdparty/openvino_tokenizers/[transformers] --pre --extra-index-url https://storage.openvinotoolkit.org/simple/wheels/nightly
-      - run: source ./ov/setupvars.sh && python -m pip install --upgrade-strategy eager -r ./samples/requirements.txt --pre --extra-index-url https://storage.openvinotoolkit.org/simple/wheels/nightly
-=======
       - run: source ./ov/setupvars.sh && python -m pip install ./thirdparty/openvino_tokenizers/[transformers] --extra-index-url https://storage.openvinotoolkit.org/simple/wheels/pre-release
       - run: source ./ov/setupvars.sh && python -m pip install --upgrade-strategy eager -r ./samples/requirements.txt --extra-index-url https://storage.openvinotoolkit.org/simple/wheels/pre-release
->>>>>>> cb0da0ad
       - run: source ./ov/setupvars.sh && optimum-cli export openvino --trust-remote-code --model TinyLlama/TinyLlama-1.1B-Chat-v1.0 TinyLlama-1.1B-Chat-v1.0
       - run: source ./ov/setupvars.sh && cmake --install ./build/ --config ${{ matrix.build-type }} --prefix ov
       - run: ov/samples/cpp/build_samples.sh -i ${{ github.workspace }}/s\ pace
@@ -68,13 +57,8 @@
       - run: brew install coreutils scons
       - run: source ./ov/setupvars.sh && cmake -DCMAKE_BUILD_TYPE=${{ matrix.build-type }} -S ./ -B ./build/
       - run: source ./ov/setupvars.sh && cmake --build ./build/ --config ${{ matrix.build-type }} --target package -j
-<<<<<<< HEAD
-      - run: source ./ov/setupvars.sh && python -m pip install ./thirdparty/openvino_tokenizers/[transformers] --pre --extra-index-url https://storage.openvinotoolkit.org/simple/wheels/nightly
-      - run: source ./ov/setupvars.sh && python -m pip install --upgrade-strategy eager -r ./samples/requirements.txt --pre --extra-index-url https://storage.openvinotoolkit.org/simple/wheels/nightly
-=======
       - run: source ./ov/setupvars.sh && python -m pip install ./thirdparty/openvino_tokenizers/[transformers] --extra-index-url https://storage.openvinotoolkit.org/simple/wheels/pre-release
       - run: source ./ov/setupvars.sh && python -m pip install --upgrade-strategy eager -r ./samples/requirements.txt --extra-index-url https://storage.openvinotoolkit.org/simple/wheels/pre-release
->>>>>>> cb0da0ad
       - run: source ./ov/setupvars.sh && optimum-cli export openvino --trust-remote-code --model TinyLlama/TinyLlama-1.1B-Chat-v1.0 TinyLlama-1.1B-Chat-v1.0
       - run: source ./ov/setupvars.sh && cmake --install ./build/ --config ${{ matrix.build-type }} --prefix ov
       - run: ov/samples/cpp/build_samples.sh -i ${{ github.workspace }}/s\ pace
@@ -115,13 +99,8 @@
         shell: bash
       - run: call ov\setupvars.bat && cmake -DCMAKE_BUILD_TYPE=${{ matrix.build-type }} -S ./ -B ./build/
       - run: call ov\setupvars.bat && cmake --build ./build/ --config ${{ matrix.build-type }} --target package -j
-<<<<<<< HEAD
-      - run: call ov\setupvars.bat && python -m pip install ./thirdparty/openvino_tokenizers/[transformers] --pre --extra-index-url https://storage.openvinotoolkit.org/simple/wheels/nightly
-      - run: call ov\setupvars.bat && python -m pip install --upgrade-strategy eager -r ./samples/requirements.txt --pre --extra-index-url https://storage.openvinotoolkit.org/simple/wheels/nightly
-=======
       - run: call ov\setupvars.bat && python -m pip install ./thirdparty/openvino_tokenizers/[transformers] --extra-index-url https://storage.openvinotoolkit.org/simple/wheels/pre-release
       - run: call ov\setupvars.bat && python -m pip install --upgrade-strategy eager -r ./samples/requirements.txt --extra-index-url https://storage.openvinotoolkit.org/simple/wheels/pre-release
->>>>>>> cb0da0ad
       - run: call ov\setupvars.bat && optimum-cli export openvino --trust-remote-code --weight-format fp16 --model TinyLlama/TinyLlama-1.1B-Chat-v1.0 TinyLlama-1.1B-Chat-v1.0
       - run: call ov\setupvars.bat && cmake --install ./build/ --config ${{ matrix.build-type }} --prefix ov
       - run: call ov\samples\cpp\build_samples_msvc.bat -i "${{ github.workspace }}/samples_install"
