--- conflicted
+++ resolved
@@ -365,19 +365,11 @@
 
         ov::Tensor text_embeddings = text_encoder(models, positive_prompt, negative_prompt, do_classifier_free_guidance);
 
-<<<<<<< HEAD
-        std::shared_ptr<Scheduler> scheduler = std::make_shared<LMSDiscreteScheduler>();
-        scheduler->set_timesteps(num_inference_steps);
-        std::vector<std::int64_t> timesteps = scheduler->get_timesteps();
-
-        for (uint32_t n = 0; n < num_images; n++) {
-=======
         for (uint32_t n = 0; n < num_images; n++) {
             std::shared_ptr<Scheduler> scheduler = std::make_shared<LMSDiscreteScheduler>();
             scheduler->set_timesteps(num_inference_steps);
             std::vector<std::int64_t> timesteps = scheduler->get_timesteps();
 
->>>>>>> cb0da0ad
             std::uint32_t seed = num_images == 1 ? user_seed : user_seed + n;
 
             const size_t unet_in_channels = static_cast<size_t>(sample_shape[1].get_length());
