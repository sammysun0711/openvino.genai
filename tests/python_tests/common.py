--- conflicted
+++ resolved
@@ -333,11 +333,7 @@
     prompts: List[str],
     generation_configs : List[GenerationConfig]
 ) -> List[GenerationResult]:
-<<<<<<< HEAD
-    pipe = ContinuousBatchingPipeline(model_path.absolute().as_posix(), scheduler_config, "CPU", {})
-=======
     pipe = ContinuousBatchingPipeline(model_path.absolute().as_posix(), scheduler_config, "CPU", {}, {})
->>>>>>> 42096011
     output = pipe.generate(prompts, generation_configs)
     del pipe
     shutil.rmtree(model_path)
